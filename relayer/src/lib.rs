#![forbid(unsafe_code)]
#![deny(
    trivial_casts,
    trivial_numeric_casts,
    unused_import_braces,
    unused_qualifications,
    rust_2018_idioms
)]
// TODO: disable unwraps:
//  https://github.com/informalsystems/ibc-rs/issues/987
// #![cfg_attr(not(test), deny(clippy::unwrap_used))]

//! IBC Relayer implementation as a library.
//!
//! For the IBC relayer binary, please see [Hermes] (`ibc-relayer-cli` crate).
//!
//! [Hermes]: https://docs.rs/ibc-relayer-cli/0.2.0/

pub mod chain;
pub mod channel;
pub mod config;
pub mod connection;
pub mod error;
pub mod event;
pub mod foreign_client;
pub mod keyring;
pub mod light_client;
pub mod link;
pub mod macros;
pub mod object;
pub mod registry;
<<<<<<< HEAD
pub mod rest;
=======
pub mod sdk_error;
>>>>>>> f032903e
pub mod supervisor;
pub mod telemetry;
pub mod transfer;
pub mod upgrade_chain;
pub mod util;
pub mod worker;<|MERGE_RESOLUTION|>--- conflicted
+++ resolved
@@ -29,11 +29,8 @@
 pub mod macros;
 pub mod object;
 pub mod registry;
-<<<<<<< HEAD
 pub mod rest;
-=======
 pub mod sdk_error;
->>>>>>> f032903e
 pub mod supervisor;
 pub mod telemetry;
 pub mod transfer;
