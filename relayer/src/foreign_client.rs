--- conflicted
+++ resolved
@@ -37,13 +37,11 @@
     #[error("failed while finding client {0}: expected chain_id in client state: {1}; actual chain_id: {2}")]
     ClientFind(ClientId, ChainId, ChainId),
 
-<<<<<<< HEAD
     #[error("error raised while submitting the misbehaviour evidence: {0}")]
     Misbehaviour(String),
-=======
+
     #[error("failed while trying to upgrade client id {0} with error: {1}")]
     ClientUpgrade(ClientId, String),
->>>>>>> 11f38795
 }
 
 #[derive(Clone, Debug)]
