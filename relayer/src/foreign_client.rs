--- conflicted
+++ resolved
@@ -8,19 +8,14 @@
 use ibc::events::{IbcEvent, IbcEventType};
 use ibc::ics02_client::client_consensus::{ConsensusState, QueryClientEventRequest};
 use ibc::ics02_client::client_header::Header;
+use ibc::ics02_client::client_misbehaviour::AnyMisbehaviour;
 use ibc::ics02_client::client_state::ClientState;
 use ibc::ics02_client::events::UpdateClient;
 use ibc::ics02_client::msgs::create_client::MsgCreateAnyClient;
 use ibc::ics02_client::msgs::misbehavior::MsgSubmitAnyMisbehaviour;
 use ibc::ics02_client::msgs::update_client::MsgUpdateAnyClient;
-<<<<<<< HEAD
-use ibc::ics24_host::identifier::ClientId;
+use ibc::ics24_host::identifier::{ChainId, ClientId};
 use ibc::query::QueryTxRequest;
-=======
-use ibc::ics02_client::state::ClientState;
-use ibc::ics02_client::state::ConsensusState;
-use ibc::ics24_host::identifier::{ChainId, ClientId};
->>>>>>> bfd3d8e3
 use ibc::tx_msg::Msg;
 use ibc::Height;
 use ibc_proto::ibc::core::client::v1::{
@@ -29,7 +24,6 @@
 };
 
 use crate::chain::handle::ChainHandle;
-use ibc::ics02_client::client_misbehaviour::AnyMisbehaviour;
 
 #[derive(Debug, Error)]
 pub enum ForeignClientError {
@@ -39,16 +33,14 @@
     #[error("error raised while updating client: {0}")]
     ClientUpdate(String),
 
-<<<<<<< HEAD
+    #[error("failed while querying for client {0} on chain id: {1} with error: {2}")]
+    ClientQuery(ClientId, ChainId, String),
+
+    #[error("failed while finding client {0}: expected chain_id in client state: {1}; actual chain_id: {2}")]
+    ClientFind(ClientId, ChainId, ChainId),
+
     #[error("error raised while submitting the misbehaviour evidence: {0}")]
     Misbehaviour(String),
-=======
-    #[error("failed while querying for client {0} on chain id: {1} with error: {2}")]
-    ClientQuery(ClientId, ChainId, String),
-
-    #[error("failed while finding client {0}: expected chain_id in client state: {1}; actual chain_id: {2}")]
-    ClientFind(ClientId, ChainId, ChainId),
->>>>>>> bfd3d8e3
 }
 
 #[derive(Clone, Debug)]
@@ -92,7 +84,6 @@
         Ok(client)
     }
 
-<<<<<<< HEAD
     pub fn restore_client(
         dst_chain: Box<dyn ChainHandle>,
         src_chain: Box<dyn ChainHandle>,
@@ -102,7 +93,9 @@
             id: client_id.clone(),
             dst_chain: dst_chain.clone(),
             src_chain: src_chain.clone(),
-=======
+        }
+    }
+
     /// Queries `host_chain` to verify that a client with identifier `client_id` exists.
     /// If the client does not exist, returns an error. If the client exists, cross-checks that the
     /// identifier for the target chain of this client (i.e., the chain whose headers this client is
@@ -137,7 +130,6 @@
                 host_chain.id(),
                 format!("{}", e),
             )),
->>>>>>> bfd3d8e3
         }
     }
 
