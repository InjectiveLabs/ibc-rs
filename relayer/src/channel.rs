#![allow(clippy::borrowed_box)]

use std::time::Duration;

use anomaly::BoxError;
use prost_types::Any;
use serde::Serialize;
use thiserror::Error;
use tracing::{debug, error, info};

use ibc::events::IbcEvent;
use ibc::ics04_channel::channel::{ChannelEnd, Counterparty, IdentifiedChannelEnd, Order, State};
use ibc::ics04_channel::msgs::chan_close_confirm::MsgChannelCloseConfirm;
use ibc::ics04_channel::msgs::chan_close_init::MsgChannelCloseInit;
use ibc::ics04_channel::msgs::chan_open_ack::MsgChannelOpenAck;
use ibc::ics04_channel::msgs::chan_open_confirm::MsgChannelOpenConfirm;
use ibc::ics04_channel::msgs::chan_open_init::MsgChannelOpenInit;
use ibc::ics04_channel::msgs::chan_open_try::MsgChannelOpenTry;
use ibc::ics24_host::identifier::{
    ChainId, ChannelId, ClientId, ConnectionId, PortChannelId, PortId,
};
use ibc::tx_msg::Msg;
use ibc::Height;
use ibc_proto::ibc::core::channel::v1::QueryConnectionChannelsRequest;

use crate::chain::counterparty::{channel_connection_client, channel_state_on_destination};
use crate::chain::handle::ChainHandle;
use crate::connection::Connection;
use crate::error::Error;
use crate::foreign_client::{ForeignClient, ForeignClientError};
use crate::object::Channel as WorkerChannelObject;
use crate::supervisor::Error as WorkerChannelError;
use crate::util::retry::RetryResult;
use crate::util::retry::{retry_count, retry_with_index};
use std::fmt;

mod retry_strategy {
    use std::time::Duration;

    use retry::delay::Fibonacci;

    use crate::util::retry::clamp_total;

    // Default parameters for the retrying mechanism
    const MAX_DELAY: Duration = Duration::from_secs(60); // 1 minute
    const MAX_TOTAL_DELAY: Duration = Duration::from_secs(10 * 60); // 10 minutes
    const INITIAL_DELAY: Duration = Duration::from_secs(1); // 1 second

    pub fn default() -> impl Iterator<Item = Duration> {
        clamp_total(Fibonacci::from(INITIAL_DELAY), MAX_DELAY, MAX_TOTAL_DELAY)
    }
}

#[derive(Debug, Error)]
pub enum ChannelError {
    #[error("failed with underlying cause: {0}")]
    Failed(String),

    #[error("failed due to missing local channel id")]
    MissingLocalChannelId,

    #[error("failed due to missing counterparty channel id")]
    MissingCounterpartyChannelId,

    #[error("failed due to missing counterparty connection")]
    MissingCounterpartyConnection,

    #[error("channel constructor failed due to missing connection id on chain id {0}")]
    MissingLocalConnection(ChainId),

    #[error("failed during an operation on client ({0}) hosted by chain ({1}) with error: {2}")]
    ClientOperation(ClientId, ChainId, ForeignClientError),

    #[error("failed during a query to chain id {0} with underlying error: {1}")]
    QueryError(ChainId, Error),

    #[error(
        "failed during a transaction submission step to chain id {0} with underlying error: {1}"
    )]
    SubmitError(ChainId, Error),

    #[error("the channel is partially open ({0}, {1})")]
    PartialOpenHandshake(State, State),

    #[error("channel {0} on chain {1} has no counterparty channel id")]
    IncompleteChannelState(PortChannelId, ChainId),

    #[error("channel {0} on chain {1} expected to have counterparty {2} (but instead has {3})")]
    MismatchingChannelEnds(PortChannelId, ChainId, PortChannelId, PortChannelId),
}

#[derive(Clone, Debug, Serialize)]
pub struct ChannelSide {
    pub chain: Box<dyn ChainHandle>,
    client_id: ClientId,
    connection_id: ConnectionId,
    port_id: PortId,
    channel_id: Option<ChannelId>,
}

impl ChannelSide {
    pub fn new(
        chain: Box<dyn ChainHandle>,
        client_id: ClientId,
        connection_id: ConnectionId,
        port_id: PortId,
        channel_id: Option<ChannelId>,
    ) -> ChannelSide {
        Self {
            chain,
            client_id,
            connection_id,
            port_id,
            channel_id,
        }
    }

    pub fn chain_id(&self) -> ChainId {
        self.chain.id()
    }

    pub fn client_id(&self) -> &ClientId {
        &self.client_id
    }

    pub fn connection_id(&self) -> &ConnectionId {
        &self.connection_id
    }

    pub fn port_id(&self) -> &PortId {
        &self.port_id
    }

    pub fn channel_id(&self) -> Option<&ChannelId> {
        self.channel_id.as_ref()
    }
}

#[derive(Clone, Debug, Serialize)]
pub struct Channel {
    pub ordering: Order,
    pub a_side: ChannelSide,
    pub b_side: ChannelSide,
    pub connection_delay: Duration,
    pub version: Option<String>,
}

impl Channel {
    /// Creates a new channel on top of the existing connection. If the channel is not already
    /// set-up on both sides of the connection, this functions also fulfils the channel handshake.
    pub fn new(
        connection: Connection,
        ordering: Order,
        a_port: PortId,
        b_port: PortId,
        version: Option<String>,
    ) -> Result<Self, ChannelError> {
        let b_side_chain = connection.dst_chain().clone();
        let version = version.unwrap_or(
            b_side_chain
                .module_version(&a_port)
                .map_err(|e| ChannelError::QueryError(b_side_chain.id(), e))?,
        );

        let src_connection_id = connection
            .src_connection_id()
            .ok_or_else(|| ChannelError::MissingLocalConnection(connection.src_chain().id()))?;
        let dst_connection_id = connection
            .dst_connection_id()
            .ok_or_else(|| ChannelError::MissingLocalConnection(connection.dst_chain().id()))?;

        let mut channel = Self {
            ordering,
            a_side: ChannelSide::new(
                connection.src_chain().clone(),
                connection.src_client_id().clone(),
                src_connection_id.clone(),
                a_port,
                Default::default(),
            ),
            b_side: ChannelSide::new(
                connection.dst_chain().clone(),
                connection.dst_client_id().clone(),
                dst_connection_id.clone(),
                b_port,
                Default::default(),
            ),
            connection_delay: connection.delay_period,
            version: Some(version),
        };

        channel.handshake()?;

        Ok(channel)
    }

    pub fn restore_from_event(
        chain: Box<dyn ChainHandle>,
        counterparty_chain: Box<dyn ChainHandle>,
        channel_open_event: IbcEvent,
    ) -> Result<Channel, BoxError> {
        let channel_event_attributes =
            channel_open_event.channel_attributes().ok_or_else(|| {
                ChannelError::Failed(format!(
                    "a channel object cannot be built from {}",
                    channel_open_event
                ))
            })?;

        let port_id = channel_event_attributes.port_id.clone();
        let channel_id = channel_event_attributes.channel_id.clone();

        let version = counterparty_chain
            .module_version(&port_id)
            .map_err(|e| ChannelError::QueryError(counterparty_chain.id(), e))?;

        let connection_id = channel_event_attributes.connection_id.clone();
        let connection = chain.query_connection(&connection_id, Height::zero())?;
        let connection_counterparty = connection.counterparty();

        let counterparty_connection_id = connection_counterparty
            .connection_id()
            .ok_or(ChannelError::MissingCounterpartyConnection)?;

        Ok(Channel {
            // The event does not include the channel ordering.
            // The message handlers `build_chan_open..` determine the order included in the handshake
            // message from channel query.
            ordering: Default::default(),
            a_side: ChannelSide::new(
                chain.clone(),
                connection.client_id().clone(),
                connection_id,
                port_id,
                channel_id,
            ),
            b_side: ChannelSide::new(
                counterparty_chain.clone(),
                connection.counterparty().client_id().clone(),
                counterparty_connection_id.clone(),
                channel_event_attributes.counterparty_port_id.clone(),
                channel_event_attributes.counterparty_channel_id.clone(),
            ),
            connection_delay: connection.delay_period(),
            // The event does not include the version.
            // The message handlers `build_chan_open..` determine the version from channel query.
            version: Some(version),
        })
    }

    /// Recreates a 'Channel' object from the worker's object built from chain state scanning.
    /// The channel must exist on chain and its connection must be initialized on both chains.
    pub fn restore_from_state(
        chain: Box<dyn ChainHandle>,
        counterparty_chain: Box<dyn ChainHandle>,
        channel: WorkerChannelObject,
        height: Height,
    ) -> Result<(Channel, State), BoxError> {
        let a_channel =
            chain.query_channel(&channel.src_port_id, &channel.src_channel_id, height)?;

        let a_connection_id = a_channel.connection_hops().first().ok_or_else(|| {
            WorkerChannelError::MissingConnectionHops(channel.src_channel_id.clone(), chain.id())
        })?;

        let a_connection = chain.query_connection(a_connection_id, Height::zero())?;
        let b_connection_id = a_connection
            .counterparty()
            .connection_id()
            .cloned()
            .ok_or_else(|| {
                WorkerChannelError::ChannelConnectionUninitialized(
                    channel.src_channel_id.clone(),
                    chain.id(),
                    a_connection.counterparty().clone(),
                )
            })?;

        let mut handshake_channel = Channel {
            ordering: *a_channel.ordering(),
            a_side: ChannelSide::new(
                chain.clone(),
                a_connection.client_id().clone(),
                a_connection_id.clone(),
                channel.src_port_id.clone(),
                Some(channel.src_channel_id.clone()),
            ),
            b_side: ChannelSide::new(
                counterparty_chain.clone(),
                a_connection.counterparty().client_id().clone(),
                b_connection_id.clone(),
                a_channel.remote.port_id.clone(),
                a_channel.remote.channel_id.clone(),
            ),
            connection_delay: a_connection.delay_period(),
            version: Some(a_channel.version.clone()),
        };

        if a_channel.state_matches(&State::Init) && a_channel.remote.channel_id.is_none() {
            let req = QueryConnectionChannelsRequest {
                connection: b_connection_id.to_string(),
                pagination: ibc_proto::cosmos::base::query::pagination::all(),
            };

            let channels: Vec<IdentifiedChannelEnd> =
                counterparty_chain.query_connection_channels(req)?;

            for chan in channels {
                if let Some(remote_channel_id) = chan.channel_end.remote.channel_id() {
                    if remote_channel_id == &channel.src_channel_id {
                        handshake_channel.b_side.channel_id = Some(chan.channel_id);
                        break;
                    }
                }
            }
        }

        Ok((handshake_channel, a_channel.state))
    }

    pub fn src_chain(&self) -> &Box<dyn ChainHandle> {
        &self.a_side.chain
    }

    pub fn dst_chain(&self) -> &Box<dyn ChainHandle> {
        &self.b_side.chain
    }

    pub fn src_client_id(&self) -> &ClientId {
        &self.a_side.client_id
    }

    pub fn dst_client_id(&self) -> &ClientId {
        &self.b_side.client_id
    }

    pub fn src_connection_id(&self) -> &ConnectionId {
        &self.a_side.connection_id
    }

    pub fn dst_connection_id(&self) -> &ConnectionId {
        &self.b_side.connection_id
    }

    pub fn src_port_id(&self) -> &PortId {
        &self.a_side.port_id
    }

    pub fn dst_port_id(&self) -> &PortId {
        &self.b_side.port_id
    }

    pub fn src_channel_id(&self) -> Option<&ChannelId> {
        self.a_side.channel_id()
    }

    pub fn dst_channel_id(&self) -> Option<&ChannelId> {
        self.b_side.channel_id()
    }

    pub fn flipped(&self) -> Channel {
        Channel {
            ordering: self.ordering,
            a_side: self.b_side.clone(),
            b_side: self.a_side.clone(),
            connection_delay: self.connection_delay,
            version: self.version.clone(),
        }
    }

    fn do_chan_open_init_and_send(&mut self) -> Result<(), ChannelError> {
        let event = self
            .flipped()
            .build_chan_open_init_and_send()
            .map_err(|e| {
                error!("Failed ChanInit {:?}: {:?}", self.a_side, e);
                e
            })?;

        info!("done {} => {:#?}\n", self.src_chain().id(), event);

        let channel_id = extract_channel_id(&event)?;
        self.a_side.channel_id = Some(channel_id.clone());
        info!("successfully opened init channel");

        Ok(())
    }

    // Check that the channel was created on a_chain
    fn do_chan_open_init_and_send_with_retry(&mut self) -> Result<(), ChannelError> {
        retry_with_index(retry_strategy::default(), |_| {
            self.do_chan_open_init_and_send()
        })
        .map_err(|err| {
            error!("failed to open channel after {} retries", err);
            ChannelError::Failed(format!(
                "Failed to finish channel open init in {} iterations for {:?}",
                retry_count(&err),
                self
            ))
        })?;

        Ok(())
    }

    fn do_chan_open_try_and_send(&mut self) -> Result<(), ChannelError> {
        let event = self.build_chan_open_try_and_send().map_err(|e| {
            error!("Failed ChanTry {:?}: {:?}", self.b_side, e);
            e
        })?;

        let channel_id = extract_channel_id(&event)?;
        self.b_side.channel_id = Some(channel_id.clone());

        println!("done {} => {:#?}\n", self.dst_chain().id(), event);
        Ok(())
    }

    fn do_chan_open_try_and_send_with_retry(&mut self) -> Result<(), ChannelError> {
        retry_with_index(retry_strategy::default(), |_| {
            self.do_chan_open_try_and_send()
        })
        .map_err(|err| {
            error!("failed to open channel after {} retries", err);
            ChannelError::Failed(format!(
                "Failed to finish channel open try in {} iterations for {:?}",
                retry_count(&err),
                self
            ))
        })?;

        Ok(())
    }

    /// Does a single step towards finalizing the channel open handshake.
    /// Covers only a step of type either Ack or Confirm.
    /// (Assumes that the channel open handshake was previously
    /// initialized with Init & Try steps.)
    ///
    /// Returns `Ok` when both channel ends are in state `Open`.
    /// Also returns `Ok` if the channel is undergoing a closing handshake.
    ///
    /// An `Err` can signal two cases:
    ///     - the attempted handshake step has failed,
    ///     - the attempted step may have finished successfully, but further
    ///     steps are necessary to finalize the channel open handshake.
    /// In both `Err` cases, there should be retry calling this method.
    fn do_chan_open_ack_confirm_step(&self) -> Result<(), ChannelError> {
        let src_channel_id = self
            .src_channel_id()
            .ok_or(ChannelError::MissingLocalChannelId)?;

        let dst_channel_id = self
            .dst_channel_id()
            .ok_or(ChannelError::MissingCounterpartyChannelId)?;

        // Continue loop if query error
        let a_channel = self
            .src_chain()
            .query_channel(self.src_port_id(), src_channel_id, Height::zero())
            .map_err(|_| {
                ChannelError::Failed(format!(
                    "failed to query source chain {}",
                    self.src_chain().id()
                ))
            })?;

        let b_channel = self
            .dst_chain()
            .query_channel(self.dst_port_id(), dst_channel_id, Height::zero())
            .map_err(|_| {
                ChannelError::Failed(format!(
                    "failed to query destination chain {}",
                    self.dst_chain().id()
                ))
            })?;

        match (a_channel.state(), b_channel.state()) {
            // Handle sending the Ack message to the source chain
            (State::Init, State::TryOpen) | (State::TryOpen, State::TryOpen) => {
                let event = self.flipped().build_chan_open_ack_and_send().map_err(|e| {
                    error!("failed ChanAck {:?}: {}", self.a_side, e);
                    e
                })?;

                info!(
                    "done with ChanAck step {} => {:#?}\n",
                    self.src_chain().id(),
                    event
                );
                // One more step (confirm) left.
                // Returning error signals that the caller should retry.
                Err(ChannelError::PartialOpenHandshake(
                    *a_channel.state(),
                    *b_channel.state(),
                ))
            }

            // Handle sending the Ack message to the destination chain
            (State::TryOpen, State::Init) => {
                let event = self.build_chan_open_ack_and_send().map_err(|e| {
                    error!("failed ChanAck {:?}: {}", self.b_side, e);
                    e
                })?;

                info!(
                    "done with ChanAck step {} => {:#?}\n",
                    self.dst_chain().id(),
                    event
                );
                // One more step (confirm) left.
                // Returning error signals that the caller should retry.
                Err(ChannelError::PartialOpenHandshake(
                    *a_channel.state(),
                    *b_channel.state(),
                ))
            }

            // Handle sending the Confirm message to the destination chain
            (State::Open, State::TryOpen) => {
                let event = self.build_chan_open_confirm_and_send().map_err(|e| {
                    error!("failed ChanConfirm {:?}: {}", self.b_side, e);
                    e
                })?;

                info!("done {} => {:#?}\n", self.dst_chain().id(), event);
                Ok(())
            }

            // Send Confirm to the source chain
            (State::TryOpen, State::Open) => {
                let event = self
                    .flipped()
                    .build_chan_open_confirm_and_send()
                    .map_err(|e| {
                        error!("failed ChanConfirm {:?}: {}", self.a_side, e);
                        e
                    })?;

                info!(
                    "finalized channel open handshake {} => {:#?}\n",
                    self.src_chain().id(),
                    event
                );
                Ok(())
            }
            (State::Open, State::Open) => {
                info!("channel handshake already finished for {:#?}\n", self);
                Ok(())
            }
            // In all other conditions, return Ok, since the channel open handshake does not apply.
            _ => Ok(()),
        }
    }

    /// Takes a partially open channel and finalizes the open handshake protocol.
    ///
    /// Pre-condition: the channel identifiers are already established on both ends
    ///   (i.e., the OpenInit and OpenTry steps have been fulfilled for this channel).
    ///
    /// Post-condition: the channel state is `Open` on both ends if successful.
    fn do_chan_open_finalize_with_retry(&self) -> Result<(), ChannelError> {
        retry_with_index(retry_strategy::default(), |_| {
            self.do_chan_open_ack_confirm_step()
        })
        .map_err(|err| {
            error!("failed to open channel after {} retries", err);
            ChannelError::Failed(format!(
                "Failed to finish channel handshake in {} iterations for {:?}",
                retry_count(&err),
                self
            ))
        })?;

        Ok(())
    }

    /// Executes the channel handshake protocol (ICS004)
    fn handshake(&mut self) -> Result<(), ChannelError> {
        self.do_chan_open_init_and_send_with_retry()?;
        self.do_chan_open_try_and_send_with_retry()?;
        self.do_chan_open_finalize_with_retry()
    }

    pub fn counterparty_state(&self) -> Result<State, ChannelError> {
        // Source channel ID must be specified
        let channel_id = self
            .src_channel_id()
            .ok_or(ChannelError::MissingLocalChannelId)?;

        let channel_deps =
            channel_connection_client(self.src_chain().as_ref(), self.src_port_id(), channel_id)
                .map_err(|_| {
                    ChannelError::Failed(format!(
                        "failed to query the channel dependecies for {}",
                        channel_id
                    ))
                })?;

        channel_state_on_destination(
            &channel_deps.channel,
            &channel_deps.connection,
            self.dst_chain().as_ref(),
        )
        .map_err(|_| {
            ChannelError::Failed(format!(
                "failed to query the channel state on destination for {}",
                channel_id
            ))
        })
    }

    pub fn handshake_step(&mut self, state: State) -> Result<Vec<IbcEvent>, ChannelError> {
        match (state, self.counterparty_state()?) {
            (State::Init, State::Uninitialized) => Ok(vec![self.build_chan_open_try_and_send()?]),
            (State::Init, State::Init) => Ok(vec![self.build_chan_open_try_and_send()?]),
            (State::TryOpen, State::Init) => Ok(vec![self.build_chan_open_ack_and_send()?]),
            (State::TryOpen, State::TryOpen) => Ok(vec![self.build_chan_open_ack_and_send()?]),
            (State::Open, State::TryOpen) => Ok(vec![self.build_chan_open_confirm_and_send()?]),
            _ => Ok(vec![]),
        }
    }

    pub fn step_state(&mut self, state: State, index: u64) -> RetryResult<(), u64> {
        let done = '🥳';

        match self.handshake_step(state) {
            Err(e) => {
<<<<<<< HEAD
                error!("[{}] failed to build message from state {:?} with error {}", self, state, e);
=======
                error!("Failed Chan{:?} with error: {}", state, e);
>>>>>>> 176f0231
                RetryResult::Retry(index)
            }
            Ok(ev) => {
                debug!("{} => {:#?}\n", done, ev);
                RetryResult::Ok(())
            }
        }
    }

    pub fn step_event(&mut self, event: IbcEvent, index: u64) -> RetryResult<(), u64> {
        let state = match event {
            IbcEvent::OpenInitChannel(_) => State::Init,
            IbcEvent::OpenTryChannel(_) => State::TryOpen,
            IbcEvent::OpenAckChannel(_) => State::Open,
            IbcEvent::OpenConfirmChannel(_) => State::Open,
            _ => State::Uninitialized,
        };

        self.step_state(state, index)
    }

    pub fn build_update_client_on_dst(&self, height: Height) -> Result<Vec<Any>, ChannelError> {
        let client = ForeignClient::restore(
            self.dst_client_id().clone(),
            self.dst_chain().clone(),
            self.src_chain().clone(),
        );

        client.build_update_client(height).map_err(|e| {
            ChannelError::ClientOperation(self.dst_client_id().clone(), self.dst_chain().id(), e)
        })
    }

    /// Returns the channel version if already set, otherwise it queries the destination chain
    /// for the destination port's version.
    /// Note: This query is currently not available and it is hardcoded in the `module_version()`
    /// to be `ics20-1` for `transfer` port.
    pub fn dst_version(&self) -> Result<String, ChannelError> {
        Ok(self.version.clone()
            .unwrap_or(
                self
                    .dst_chain()
                    .module_version(self.dst_port_id())
                    .map_err(|e| {
                        ChannelError::Failed(format!(
                            "failed while getting the module version from dst chain ({}) with error: {}",
                            self.dst_chain().id(),
                            e
                        ))
                    })?
            ))
    }

    /// Returns the channel version if already set, otherwise it queries the source chain
    /// for the source port's version.
    pub fn src_version(&self) -> Result<String, ChannelError> {
        Ok(self.version.clone()
            .unwrap_or(
                self
                    .src_chain()
                    .module_version(self.src_port_id())
                    .map_err(|e| {
                        ChannelError::Failed(format!(
                            "failed while getting the module version from src chain ({}) with error: {}",
                            self.src_chain().id(),
                            e
                        ))
                    })?
            ))
    }

    pub fn build_chan_open_init(&self) -> Result<Vec<Any>, ChannelError> {
        let signer = self.dst_chain().get_signer().map_err(|e| {
            ChannelError::Failed(format!(
                "failed while fetching the signer for dst chain ({}) with error: {}",
                self.dst_chain().id(),
                e
            ))
        })?;

        let counterparty = Counterparty::new(self.src_port_id().clone(), None);

        let channel = ChannelEnd::new(
            State::Init,
            self.ordering,
            counterparty,
            vec![self.dst_connection_id().clone()],
            self.dst_version()?,
        );

        // Build the domain type message
        let new_msg = MsgChannelOpenInit {
            port_id: self.dst_port_id().clone(),
            channel,
            signer,
        };

        Ok(vec![new_msg.to_any()])
    }

    pub fn build_chan_open_init_and_send(&self) -> Result<IbcEvent, ChannelError> {
        let dst_msgs = self.build_chan_open_init()?;

        let events = self
            .dst_chain()
            .send_msgs(dst_msgs)
            .map_err(|e| ChannelError::SubmitError(self.dst_chain().id(), e))?;

        // Find the relevant event for channel open init
        let result = events
            .into_iter()
            .find(|event| {
                matches!(event, IbcEvent::OpenInitChannel(_))
                    || matches!(event, IbcEvent::ChainError(_))
            })
            .ok_or_else(|| {
                ChannelError::Failed("no chan init event was in the response".to_string())
            })?;

        match result {
            IbcEvent::OpenInitChannel(_) => Ok(result),
            IbcEvent::ChainError(e) => {
                Err(ChannelError::Failed(format!("tx response error: {}", e)))
            }
            _ => panic!("internal error"),
        }
    }

    /// Retrieves the channel from destination and compares against the expected channel
    /// built from the message type (`msg_type`) and options (`opts`).
    /// If the expected and the destination channels are compatible, it returns the expected channel
    /// Source and destination channel IDs must be specified.
    fn validated_expected_channel(
        &self,
        msg_type: ChannelMsgType,
    ) -> Result<ChannelEnd, ChannelError> {
        // Destination channel ID must be specified
        let dst_channel_id = self
            .dst_channel_id()
            .ok_or(ChannelError::MissingCounterpartyChannelId)?;

        // If there is a channel present on the destination chain, it should look like this:
        let counterparty =
            Counterparty::new(self.src_port_id().clone(), self.src_channel_id().cloned());

        // The highest expected state, depends on the message type:
        let highest_state = match msg_type {
            ChannelMsgType::OpenAck => State::TryOpen,
            ChannelMsgType::OpenConfirm => State::TryOpen,
            ChannelMsgType::CloseConfirm => State::Open,
            _ => State::Uninitialized,
        };

        let dst_expected_channel = ChannelEnd::new(
            highest_state,
            self.ordering,
            counterparty,
            vec![self.dst_connection_id().clone()],
            self.dst_version()?,
        );

        // Retrieve existing channel
        let dst_channel = self
            .dst_chain()
            .query_channel(self.dst_port_id(), dst_channel_id, Height::zero())
            .map_err(|e| ChannelError::QueryError(self.dst_chain().id(), e))?;

        // Check if a channel is expected to exist on destination chain
        // A channel must exist on destination chain for Ack and Confirm Tx-es to succeed
        if dst_channel.state_matches(&State::Uninitialized) {
            return Err(ChannelError::Failed(
                "missing channel on destination chain".to_string(),
            ));
        }

        check_destination_channel_state(
            dst_channel_id.clone(),
            dst_channel,
            dst_expected_channel.clone(),
        )?;

        Ok(dst_expected_channel)
    }

    pub fn build_chan_open_try(&self) -> Result<Vec<Any>, ChannelError> {
        // Source channel ID must be specified
        let src_channel_id = self
            .src_channel_id()
            .ok_or(ChannelError::MissingLocalChannelId)?;

        // Channel must exist on source
        let src_channel = self
            .src_chain()
            .query_channel(self.src_port_id(), src_channel_id, Height::zero())
            .map_err(|e| ChannelError::QueryError(self.src_chain().id(), e))?;

        if src_channel.counterparty().port_id() != self.dst_port_id() {
            return Err(ChannelError::Failed(format!(
                "channel open try to chain `{}` and destination port `{}` does not match \
                the source chain `{}` counterparty port `{}` for channel_id {}",
                self.dst_chain().id(),
                self.dst_port_id(),
                self.src_chain().id(),
                src_channel.counterparty().port_id,
                src_channel_id
            )));
        }

        // Connection must exist on destination
        self.dst_chain()
            .query_connection(self.dst_connection_id(), Height::zero())
            .map_err(|e| ChannelError::QueryError(self.dst_chain().id(), e))?;

        // If a counterparty channel is specified check that the channel exists on destination
        if let Some(counterparty_channel_id) = self.dst_channel_id() {
            let channel = self
                .dst_chain()
                .query_channel(self.dst_port_id(), counterparty_channel_id, Height::zero())
                .map_err(|e| {
                    ChannelError::Failed(format!(
                        "error querying counterparty channel {}/{} on destination chain {}: {}",
                        self.dst_port_id(),
                        counterparty_channel_id,
                        self.dst_chain().id(),
                        e
                    ))
                })?;
            if channel.state_matches(&State::Uninitialized) {
                return Err(ChannelError::Failed(format!(
                    "counterparty channel {}/{} specified in open-init but does not exist on destination chain {}",
                    self.dst_port_id(),
                    counterparty_channel_id,
                    self.dst_chain().id()
                )));
            }
        }

        let query_height = self
            .src_chain()
            .query_latest_height()
            .map_err(|e| ChannelError::QueryError(self.src_chain().id(), e))?;

        let proofs = self
            .src_chain()
            .build_channel_proofs(self.src_port_id(), src_channel_id, query_height)
            .map_err(|e| ChannelError::Failed(format!("failed to build channel proofs: {}", e)))?;

        // Build message(s) to update client on destination
        let mut msgs = self.build_update_client_on_dst(proofs.height())?;

        let counterparty =
            Counterparty::new(self.src_port_id().clone(), self.src_channel_id().cloned());

        let channel = ChannelEnd::new(
            State::TryOpen,
            *src_channel.ordering(),
            counterparty,
            vec![self.dst_connection_id().clone()],
            src_channel.version(),
        );

        // Get signer
        let signer = self.dst_chain().get_signer().map_err(|e| {
            ChannelError::Failed(format!(
                "failed while fetching the signer for dst chain ({}) with error: {}",
                self.dst_chain().id(),
                e
            ))
        })?;

        let previous_channel_id = if src_channel.counterparty().channel_id.is_none() {
            self.b_side.channel_id.clone()
        } else {
            src_channel.counterparty().channel_id.clone()
        };

        // Build the domain type message
        let new_msg = MsgChannelOpenTry {
            port_id: self.dst_port_id().clone(),
            previous_channel_id,
            counterparty_version: src_channel.version(),
            channel,
            proofs,
            signer,
        };

        tracing::trace!("Built try message: {:#?}", new_msg);

        msgs.push(new_msg.to_any());
        Ok(msgs)
    }

    pub fn build_chan_open_try_and_send(&self) -> Result<IbcEvent, ChannelError> {
        let dst_msgs = self.build_chan_open_try()?;

        let events = self
            .dst_chain()
            .send_msgs(dst_msgs)
            .map_err(|e| ChannelError::SubmitError(self.dst_chain().id(), e))?;

        // Find the relevant event for channel open try
        let result = events
            .into_iter()
            .find(|event| {
                matches!(event, IbcEvent::OpenTryChannel(_))
                    || matches!(event, IbcEvent::ChainError(_))
            })
            .ok_or_else(|| {
                ChannelError::Failed("no chan try event was in the response".to_string())
            })?;

        match result {
            IbcEvent::OpenTryChannel(_) => Ok(result),
            IbcEvent::ChainError(e) => {
                Err(ChannelError::Failed(format!("tx response error: {}", e)))
            }
            _ => panic!("internal error"),
        }
    }

    pub fn build_chan_open_ack(&self) -> Result<Vec<Any>, ChannelError> {
        // Source and destination channel IDs must be specified
        let src_channel_id = self
            .src_channel_id()
            .ok_or(ChannelError::MissingLocalChannelId)?;
        let dst_channel_id = self
            .dst_channel_id()
            .ok_or(ChannelError::MissingCounterpartyChannelId)?;

        // Check that the destination chain will accept the message
        self.validated_expected_channel(ChannelMsgType::OpenAck)?;

        // Channel must exist on source
        let src_channel = self.src_chain()
            .query_channel(self.src_port_id(), src_channel_id, Height::zero())
            .map_err(|e| ChannelError::QueryError(self.src_chain().id(), e))?;

        // Connection must exist on destination
        self.dst_chain()
            .query_connection(self.dst_connection_id(), Height::zero())
            .map_err(|e| ChannelError::QueryError(self.dst_chain().id(), e))?;

        let query_height = self
            .src_chain()
            .query_latest_height()
            .map_err(|e| ChannelError::QueryError(self.src_chain().id(), e))?;

        let proofs = self
            .src_chain()
            .build_channel_proofs(self.src_port_id(), src_channel_id, query_height)
            .map_err(|e| {
                ChannelError::Failed(format!(
                    "failed while building the channel proofs at ACK step with error: {}",
                    e
                ))
            })?;

        // Build message(s) to update client on destination
        let mut msgs = self.build_update_client_on_dst(proofs.height())?;

        // Get signer
        let signer = self.dst_chain().get_signer().map_err(|e| {
            ChannelError::Failed(format!(
                "failed while fetching the signer for dst chain ({}) with error: {}",
                self.dst_chain().id(),
                e
            ))
        })?;

        // Build the domain type message
        let new_msg = MsgChannelOpenAck {
            port_id: self.dst_port_id().clone(),
            channel_id: dst_channel_id.clone(),
            counterparty_channel_id: src_channel_id.clone(),
            counterparty_version: src_channel.version,
            proofs,
            signer,
        };

        tracing::trace!("Built ack message: {:#?}", new_msg);

        msgs.push(new_msg.to_any());
        Ok(msgs)
    }

    pub fn build_chan_open_ack_and_send(&self) -> Result<IbcEvent, ChannelError> {
        let dst_msgs = self.build_chan_open_ack()?;

        let events = self
            .dst_chain()
            .send_msgs(dst_msgs)
            .map_err(|e| ChannelError::SubmitError(self.dst_chain().id(), e))?;

        // Find the relevant event for channel open ack
        let result = events
            .into_iter()
            .find(|event| {
                matches!(event, IbcEvent::OpenAckChannel(_))
                    || matches!(event, IbcEvent::ChainError(_))
            })
            .ok_or_else(|| {
                ChannelError::Failed("no chan ack event was in the response".to_string())
            })?;

        match result {
            IbcEvent::OpenAckChannel(_) => Ok(result),
            IbcEvent::ChainError(e) => {
                Err(ChannelError::Failed(format!("tx response error: {}", e)))
            }
            _ => panic!("internal error"),
        }
    }

    pub fn build_chan_open_confirm(&self) -> Result<Vec<Any>, ChannelError> {
        // Source and destination channel IDs must be specified
        let src_channel_id = self
            .src_channel_id()
            .ok_or(ChannelError::MissingLocalChannelId)?;
        let dst_channel_id = self
            .dst_channel_id()
            .ok_or(ChannelError::MissingCounterpartyChannelId)?;

        // Check that the destination chain will accept the message
        self.validated_expected_channel(ChannelMsgType::OpenConfirm)?;

        // Channel must exist on source
        self.src_chain()
            .query_channel(self.src_port_id(), src_channel_id, Height::zero())
            .map_err(|e| ChannelError::QueryError(self.src_chain().id(), e))?;

        // Connection must exist on destination
        self.dst_chain()
            .query_connection(self.dst_connection_id(), Height::zero())
            .map_err(|e| ChannelError::QueryError(self.dst_chain().id(), e))?;

        let query_height = self
            .src_chain()
            .query_latest_height()
            .map_err(|e| ChannelError::QueryError(self.src_chain().id(), e))?;

        let proofs = self
            .src_chain()
            .build_channel_proofs(self.src_port_id(), src_channel_id, query_height)
            .map_err(|e| ChannelError::Failed(format!("failed to build channel proofs: {}", e)))?;

        // Build message(s) to update client on destination
        let mut msgs = self.build_update_client_on_dst(proofs.height())?;

        // Get signer
        let signer = self.dst_chain().get_signer().map_err(|e| {
            ChannelError::Failed(format!(
                "failed while fetching the signer for dst chain ({}) with error: {}",
                self.dst_chain().id(),
                e
            ))
        })?;

        // Build the domain type message
        let new_msg = MsgChannelOpenConfirm {
            port_id: self.dst_port_id().clone(),
            channel_id: dst_channel_id.clone(),
            proofs,
            signer,
        };

        msgs.push(new_msg.to_any());
        Ok(msgs)
    }

    pub fn build_chan_open_confirm_and_send(&self) -> Result<IbcEvent, ChannelError> {
        let dst_msgs = self.build_chan_open_confirm()?;

        let events = self
            .dst_chain()
            .send_msgs(dst_msgs)
            .map_err(|e| ChannelError::SubmitError(self.dst_chain().id(), e))?;

        // Find the relevant event for channel open confirm
        let result = events
            .into_iter()
            .find(|event| {
                matches!(event, IbcEvent::OpenConfirmChannel(_))
                    || matches!(event, IbcEvent::ChainError(_))
            })
            .ok_or_else(|| {
                ChannelError::Failed("no chan confirm event was in the response".to_string())
            })?;

        match result {
            IbcEvent::OpenConfirmChannel(_) => Ok(result),
            IbcEvent::ChainError(e) => {
                Err(ChannelError::Failed(format!("tx response error: {}", e)))
            }
            _ => panic!("internal error"),
        }
    }

    pub fn build_chan_close_init(&self) -> Result<Vec<Any>, ChannelError> {
        // Destination channel ID must be specified
        let dst_channel_id = self
            .dst_channel_id()
            .ok_or(ChannelError::MissingCounterpartyChannelId)?;

        // Channel must exist on destination
        self.dst_chain()
            .query_channel(self.dst_port_id(), dst_channel_id, Height::zero())
            .map_err(|e| ChannelError::QueryError(self.dst_chain().id(), e))?;

        let signer = self.dst_chain().get_signer().map_err(|e| {
            ChannelError::Failed(format!(
                "failed while fetching the signer for dst chain ({}) with error: {}",
                self.dst_chain().id(),
                e
            ))
        })?;

        // Build the domain type message
        let new_msg = MsgChannelCloseInit {
            port_id: self.dst_port_id().clone(),
            channel_id: dst_channel_id.clone(),
            signer,
        };

        Ok(vec![new_msg.to_any()])
    }

    pub fn build_chan_close_init_and_send(&self) -> Result<IbcEvent, ChannelError> {
        let dst_msgs = self.build_chan_close_init()?;

        let events = self
            .dst_chain()
            .send_msgs(dst_msgs)
            .map_err(|e| ChannelError::SubmitError(self.dst_chain().id(), e))?;

        // Find the relevant event for channel close init
        let result = events
            .into_iter()
            .find(|event| {
                matches!(event, IbcEvent::CloseInitChannel(_))
                    || matches!(event, IbcEvent::ChainError(_))
            })
            .ok_or_else(|| {
                ChannelError::Failed("no chan init event was in the response".to_string())
            })?;

        match result {
            IbcEvent::CloseInitChannel(_) => Ok(result),
            IbcEvent::ChainError(e) => Err(ChannelError::Failed(format!(
                "tx response event consists of an error: {}",
                e
            ))),
            _ => panic!("internal error"),
        }
    }

    pub fn build_chan_close_confirm(&self) -> Result<Vec<Any>, ChannelError> {
        // Source and destination channel IDs must be specified
        let src_channel_id = self
            .src_channel_id()
            .ok_or(ChannelError::MissingLocalChannelId)?;
        let dst_channel_id = self
            .dst_channel_id()
            .ok_or(ChannelError::MissingCounterpartyChannelId)?;

        // Check that the destination chain will accept the message
        self.validated_expected_channel(ChannelMsgType::CloseConfirm)?;

        // Channel must exist on source
        self.src_chain()
            .query_channel(self.src_port_id(), src_channel_id, Height::zero())
            .map_err(|e| ChannelError::QueryError(self.src_chain().id(), e))?;

        // Connection must exist on destination
        self.dst_chain()
            .query_connection(self.dst_connection_id(), Height::zero())
            .map_err(|e| ChannelError::QueryError(self.dst_chain().id(), e))?;

        let query_height = self
            .src_chain()
            .query_latest_height()
            .map_err(|e| ChannelError::QueryError(self.src_chain().id(), e))?;

        let proofs = self
            .src_chain()
            .build_channel_proofs(self.src_port_id(), src_channel_id, query_height)
            .map_err(|e| ChannelError::Failed(format!("failed to build channel proofs: {}", e)))?;

        // Build message(s) to update client on destination
        let mut msgs = self.build_update_client_on_dst(proofs.height())?;

        // Get signer
        let signer = self.dst_chain().get_signer().map_err(|e| {
            ChannelError::Failed(format!(
                "failed while fetching the signer for dst chain ({}) with error: {}",
                self.dst_chain().id(),
                e
            ))
        })?;

        // Build the domain type message
        let new_msg = MsgChannelCloseConfirm {
            port_id: self.dst_port_id().clone(),
            channel_id: dst_channel_id.clone(),
            proofs,
            signer,
        };

        msgs.push(new_msg.to_any());
        Ok(msgs)
    }

    pub fn build_chan_close_confirm_and_send(&self) -> Result<IbcEvent, ChannelError> {
        let dst_msgs = self.build_chan_close_confirm()?;

        let events = self
            .dst_chain()
            .send_msgs(dst_msgs)
            .map_err(|e| ChannelError::SubmitError(self.dst_chain().id(), e))?;

        // Find the relevant event for channel close confirm
        let result = events
            .into_iter()
            .find(|event| {
                matches!(event, IbcEvent::CloseConfirmChannel(_))
                    || matches!(event, IbcEvent::ChainError(_))
            })
            .ok_or_else(|| {
                ChannelError::Failed("no chan confirm event was in the response".to_string())
            })?;

        match result {
            IbcEvent::CloseConfirmChannel(_) => Ok(result),
            IbcEvent::ChainError(e) => {
                Err(ChannelError::Failed(format!("tx response error: {}", e)))
            }
            _ => panic!("internal error"),
        }
    }
}

impl fmt::Display for Channel {
    fn fmt(&self, f: &mut fmt::Formatter<'_>) -> fmt::Result {
        let channel_id = self
            .src_channel_id()
            .map(ToString::to_string)
            .unwrap_or_else(|| "None".to_string());

        write!(
            f,
            "{}:{}/{} -> {}",
            self.src_chain().id(),
            self.src_port_id(),
            channel_id,
            self.dst_chain().id()
        )
    }
}

pub fn extract_channel_id(event: &IbcEvent) -> Result<&ChannelId, ChannelError> {
    match event {
        IbcEvent::OpenInitChannel(ev) => ev.channel_id(),
        IbcEvent::OpenTryChannel(ev) => ev.channel_id(),
        IbcEvent::OpenAckChannel(ev) => ev.channel_id(),
        IbcEvent::OpenConfirmChannel(ev) => ev.channel_id(),
        _ => None,
    }
    .ok_or_else(|| ChannelError::Failed("cannot extract channel_id from result".to_string()))
}

/// Enumeration of proof carrying ICS4 message, helper for relayer.
#[derive(Copy, Clone, Debug, PartialEq, Eq)]
pub enum ChannelMsgType {
    OpenTry,
    OpenAck,
    OpenConfirm,
    CloseConfirm,
}

fn check_destination_channel_state(
    channel_id: ChannelId,
    existing_channel: ChannelEnd,
    expected_channel: ChannelEnd,
) -> Result<(), ChannelError> {
    let good_connection_hops =
        existing_channel.connection_hops() == expected_channel.connection_hops();

    // TODO: Refactor into a method
    let good_state = *existing_channel.state() as u32 <= *expected_channel.state() as u32;
    let good_channel_port_ids = existing_channel.counterparty().channel_id().is_none()
        || existing_channel.counterparty().channel_id()
            == expected_channel.counterparty().channel_id()
            && existing_channel.counterparty().port_id()
                == expected_channel.counterparty().port_id();

    // TODO: Check versions

    if good_state && good_connection_hops && good_channel_port_ids {
        Ok(())
    } else {
        Err(ChannelError::Failed(format!(
            "channel {} already exist in an incompatible state",
            channel_id
        )))
    }
}<|MERGE_RESOLUTION|>--- conflicted
+++ resolved
@@ -626,11 +626,7 @@
 
         match self.handshake_step(state) {
             Err(e) => {
-<<<<<<< HEAD
-                error!("[{}] failed to build message from state {:?} with error {}", self, state, e);
-=======
                 error!("Failed Chan{:?} with error: {}", state, e);
->>>>>>> 176f0231
                 RetryResult::Retry(index)
             }
             Ok(ev) => {
