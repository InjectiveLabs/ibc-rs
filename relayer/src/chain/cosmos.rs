--- conflicted
+++ resolved
@@ -458,14 +458,8 @@
         &self,
         data: ClientUpgradePath,
         height: Height,
-<<<<<<< HEAD
     ) -> Result<(Vec<u8>, MerkleProof), Error> {
-        let prev_height =
-            Height::try_from(height.value() - 1).map_err(|e| Kind::InvalidHeight.context(e))?;
-=======
-    ) -> Result<(MerkleProof, ICSHeight), Error> {
         let prev_height = Height::try_from(height.value() - 1).map_err(Error::invalid_height)?;
->>>>>>> 6d170f4e
 
         let path = TendermintABCIPath::from_str(SDK_UPGRADE_QUERY_PATH).unwrap();
         let response: QueryResponse = self.block_on(abci_query(
@@ -962,56 +956,19 @@
     ) -> Result<(Self::ClientState, MerkleProof), Error> {
         crate::time!("query_upgraded_client_state");
 
-<<<<<<< HEAD
         // Query for the value and the proof.
-        let tm_height =
-            Height::try_from(height.revision_height).map_err(|e| Kind::InvalidHeight.context(e))?;
+        let tm_height = Height::try_from(height.revision_height).map_err(Error::invalid_height)?;
         let (upgraded_client_state_raw, proof) = self.query_client_upgrade_state(
-=======
-        let mut client = self
-            .block_on(
-                ibc_proto::cosmos::upgrade::v1beta1::query_client::QueryClient::connect(
-                    self.grpc_addr.clone(),
-                ),
-            )
-            .map_err(Error::grpc_transport)?;
-
-        let req = tonic::Request::new(QueryCurrentPlanRequest {});
-        let response = self
-            .block_on(client.current_plan(req))
-            .map_err(Error::grpc_status)?;
-
-        let upgraded_client_state_raw = response
-            .into_inner()
-            .plan
-            .ok_or_else(Error::empty_response_value)?
-            .upgraded_client_state
-            .ok_or_else(Error::empty_upgraded_client_state)?;
-        let client_state = AnyClientState::try_from(upgraded_client_state_raw)
-            .map_err(Error::invalid_upgraded_client_state)?;
-
-        // TODO: Better error kinds here.
-        let tm_client_state = downcast!(client_state.clone() => AnyClientState::Tendermint)
-            .ok_or_else(|| Error::client_state_type(format!("{:?}", client_state)))?;
-
-        // Query for the proof.
-        let tm_height = Height::try_from(height.revision_height).map_err(Error::invalid_height)?;
-        let (proof, _proof_height) = self.query_client_upgrade_proof(
->>>>>>> 6d170f4e
             ClientUpgradePath::UpgradedClientState(height.revision_height),
             tm_height,
         )?;
 
         let client_state = AnyClientState::decode_vec(&upgraded_client_state_raw)
-            .map_err(|e| Kind::ConversionFromAny.context(e))?;
+            .map_err(Error::conversion_from_any)?;
+
         let client_type = client_state.client_type();
-        let tm_client_state =
-            downcast!(client_state => AnyClientState::Tendermint).ok_or_else(|| {
-                Kind::ClientTypeMismatch {
-                    expected: ClientType::Tendermint,
-                    got: client_type,
-                }
-            })?;
+        let tm_client_state = downcast!(client_state => AnyClientState::Tendermint)
+            .ok_or_else(|| Error::client_type_mismatch(ClientType::Tendermint, client_type))?;
 
         Ok((tm_client_state, proof))
     }
@@ -1024,7 +981,6 @@
 
         let tm_height = Height::try_from(height.revision_height).map_err(Error::invalid_height)?;
 
-<<<<<<< HEAD
         // Fetch the consensus state and its proof.
         let (upgraded_consensus_state_raw, proof) = self.query_client_upgrade_state(
             ClientUpgradePath::UpgradedClientConsensusState(height.revision_height),
@@ -1032,43 +988,13 @@
         )?;
 
         let consensus_state = AnyConsensusState::decode_vec(&upgraded_consensus_state_raw)
-            .map_err(|e| Kind::ConversionFromAny.context(e))?;
+            .map_err(Error::conversion_from_any)?;
 
         let cs_client_type = consensus_state.client_type();
         let tm_consensus_state = downcast!(consensus_state => AnyConsensusState::Tendermint)
-            .ok_or_else(|| Kind::ConsensusStateTypeMismatch {
-                expected: ClientType::Tendermint,
-                got: cs_client_type,
+            .ok_or_else(|| {
+                Error::consensus_state_type_mismatch(ClientType::Tendermint, cs_client_type)
             })?;
-=======
-        let mut client = self
-            .block_on(
-                ibc_proto::cosmos::upgrade::v1beta1::query_client::QueryClient::connect(
-                    self.grpc_addr.clone(),
-                ),
-            )
-            .map_err(Error::grpc_transport)?;
-
-        let req = tonic::Request::new(QueryUpgradedConsensusStateRequest {
-            last_height: tm_height.into(),
-        });
-        let response = self
-            .block_on(client.upgraded_consensus_state(req))
-            .map_err(Error::grpc_status)?;
-
-        let upgraded_consensus_state_raw = response
-            .into_inner()
-            .upgraded_consensus_state
-            .ok_or_else(Error::empty_response_value)?;
-
-        // TODO: More explicit error kinds (should not reuse Grpc all over the place)
-        let consensus_state =
-            AnyConsensusState::try_from(upgraded_consensus_state_raw).map_err(Error::ics02)?;
-
-        let tm_consensus_state =
-            downcast!(consensus_state.clone() => AnyConsensusState::Tendermint)
-                .ok_or_else(|| Error::client_state_type(format!("{:?}", consensus_state)))?;
->>>>>>> 6d170f4e
 
         Ok((tm_consensus_state, proof))
     }
