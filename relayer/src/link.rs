--- conflicted
+++ resolved
@@ -665,13 +665,8 @@
                 destination_port_id: self.src_port_id().clone(),
                 destination_channel_id: self.src_channel_id().clone(),
                 sequences,
-<<<<<<< HEAD
-                height: query_height,
+                height: self.src_height,
             }))
-=======
-                height: self.src_height,
-            })
->>>>>>> bfd3d8e3
             .map_err(|e| LinkError::QueryError(self.src_chain.id(), e))?;
 
         let mut packet_sequences = vec![];
