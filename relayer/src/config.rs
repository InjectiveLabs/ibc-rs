//! Relayer configuration

pub mod reload;

use std::collections::{HashMap, HashSet};
use std::{fmt, fs, fs::File, io::Write, path::Path, time::Duration};

use serde_derive::{Deserialize, Serialize};
use tendermint_light_client::types::TrustThreshold;

use ibc::ics24_host::identifier::{ChainId, ChannelId, PortId};
use ibc::timestamp::ZERO_DURATION;

use crate::error;

#[derive(Clone, Debug, PartialEq, Serialize, Deserialize)]
pub struct GasPrice {
    pub price: f64,
    pub denom: String,
}

impl GasPrice {
    pub const fn new(price: f64, denom: String) -> Self {
        Self { price, denom }
    }
}

impl fmt::Display for GasPrice {
    fn fmt(&self, f: &mut fmt::Formatter<'_>) -> fmt::Result {
        write!(f, "{}{}", self.price, self.denom)
    }
}

#[derive(Clone, Debug, Serialize, Deserialize)]
#[serde(
    rename_all = "lowercase",
    tag = "policy",
    content = "list",
    deny_unknown_fields
)]
pub enum PacketFilter {
    Allow(ChannelsSpec),
    Deny(ChannelsSpec),
    AllowAll,
}

impl Default for PacketFilter {
    /// By default, allows all channels & ports.
    fn default() -> Self {
        Self::AllowAll
    }
}

impl PacketFilter {
    /// Returns true if the packets can be relayed on the channel with [`PortId`] and [`ChannelId`],
    /// false otherwise.
    pub fn is_allowed(&self, port_id: &PortId, channel_id: &ChannelId) -> bool {
        match self {
            PacketFilter::Allow(spec) => spec.contains(&(port_id.clone(), channel_id.clone())),
            PacketFilter::Deny(spec) => !spec.contains(&(port_id.clone(), channel_id.clone())),
            PacketFilter::AllowAll => true,
        }
    }
}

#[derive(Clone, Debug, Default, Serialize, Deserialize)]
#[serde(deny_unknown_fields)]
pub struct ChannelsSpec(HashSet<(PortId, ChannelId)>);

impl ChannelsSpec {
    pub fn contains(&self, channel_port: &(PortId, ChannelId)) -> bool {
        self.0.contains(channel_port)
    }
}

/// Defaults for various fields
pub mod default {
    use super::*;

    pub fn filter() -> bool {
        false
    }

    pub fn clear_packets_interval() -> u64 {
        100
    }

    pub fn rpc_timeout() -> Duration {
        Duration::from_secs(10)
    }

    pub fn trusting_period() -> Duration {
        Duration::from_secs(336 * 60 * 60) // 336 hours ~ 14 days
    }

    pub fn clock_drift() -> Duration {
        Duration::from_secs(5)
    }

    pub fn connection_delay() -> Duration {
        ZERO_DURATION
    }
}

#[derive(Clone, Debug, Default, Deserialize, Serialize)]
#[serde(deny_unknown_fields)]
pub struct Config {
    #[serde(default)]
    pub global: GlobalConfig,
    #[serde(default)]
    pub telemetry: TelemetryConfig,
    #[serde(default = "Vec::new", skip_serializing_if = "Vec::is_empty")]
    pub chains: Vec<ChainConfig>,
}

impl Config {
    pub fn has_chain(&self, id: &ChainId) -> bool {
        self.chains.iter().any(|c| c.id == *id)
    }

    pub fn find_chain(&self, id: &ChainId) -> Option<&ChainConfig> {
        self.chains.iter().find(|c| c.id == *id)
    }

    pub fn find_chain_mut(&mut self, id: &ChainId) -> Option<&mut ChainConfig> {
        self.chains.iter_mut().find(|c| c.id == *id)
    }

    /// Returns true if filtering is disabled or if packets are allowed on
    /// the channel [`PortId`] [`ChannelId`] on [`ChainId`].
    /// Returns false otherwise.
    pub fn packets_on_channel_allowed(
        &self,
        chain_id: &ChainId,
        port_id: &PortId,
        channel_id: &ChannelId,
    ) -> bool {
        if !self.global.filter {
            return true;
        }

        match self.find_chain(chain_id) {
            None => false,
            Some(chain_config) => chain_config.packet_filter.is_allowed(port_id, channel_id),
        }
    }

    pub fn handshake_enabled(&self) -> bool {
        self.global.strategy == Strategy::HandshakeAndPackets
    }

    pub fn chains_map(&self) -> HashMap<&ChainId, &ChainConfig> {
        self.chains.iter().map(|c| (&c.id, c)).collect()
    }
}

#[derive(Clone, Debug, PartialEq, Deserialize, Serialize)]
pub enum Strategy {
    #[serde(rename = "packets")]
    Packets,

    #[serde(rename = "all")]
    HandshakeAndPackets,
}

impl Default for Strategy {
    fn default() -> Self {
        Self::Packets
    }
}

/// Log levels are wrappers over [`tracing_core::Level`].
///
/// [`tracing_core::Level`]: https://docs.rs/tracing-core/0.1.17/tracing_core/struct.Level.html
#[derive(Clone, Debug, PartialEq, Deserialize, Serialize)]
#[serde(rename_all = "lowercase")]
pub enum LogLevel {
    Trace,
    Debug,
    Info,
    Warn,
    Error,
}

impl Default for LogLevel {
    fn default() -> Self {
        Self::Info
    }
}

impl fmt::Display for LogLevel {
    fn fmt(&self, f: &mut fmt::Formatter<'_>) -> fmt::Result {
        match self {
            LogLevel::Trace => write!(f, "trace"),
            LogLevel::Debug => write!(f, "debug"),
            LogLevel::Info => write!(f, "info"),
            LogLevel::Warn => write!(f, "warn"),
            LogLevel::Error => write!(f, "error"),
        }
    }
}

#[derive(Clone, Debug, Deserialize, Serialize)]
#[serde(default, deny_unknown_fields)]
pub struct GlobalConfig {
    pub strategy: Strategy,
<<<<<<< HEAD

    /// All valid log levels, as defined in tracing:
    /// https://docs.rs/tracing-core/0.1.17/tracing_core/struct.Level.html
    pub log_level: String,

    /// REST interface address
    pub rest_addr: String,
=======
    pub log_level: LogLevel,
    #[serde(default = "default::filter")]
    pub filter: bool,
    #[serde(default = "default::clear_packets_interval")]
    pub clear_packets_interval: u64,
>>>>>>> 9f38c37b
}

impl Default for GlobalConfig {
    fn default() -> Self {
        Self {
            strategy: Strategy::default(),
<<<<<<< HEAD
            log_level: "info".to_string(),
            rest_addr: "127.0.0.1:9999".to_string(),
=======
            log_level: LogLevel::default(),
            filter: default::filter(),
            clear_packets_interval: default::clear_packets_interval(),
        }
    }
}

#[derive(Clone, Debug, Deserialize, Serialize)]
#[serde(deny_unknown_fields)]
pub struct TelemetryConfig {
    pub enabled: bool,
    pub host: String,
    pub port: u16,
}

impl Default for TelemetryConfig {
    fn default() -> Self {
        Self {
            enabled: false,
            host: "127.0.0.1".to_string(),
            port: 3001,
>>>>>>> 9f38c37b
        }
    }
}

#[derive(Clone, Debug, Deserialize, Serialize)]
#[serde(deny_unknown_fields)]
pub struct ChainConfig {
    pub id: ChainId,
    pub rpc_addr: tendermint_rpc::Url,
    pub websocket_addr: tendermint_rpc::Url,
    pub grpc_addr: tendermint_rpc::Url,
    #[serde(default = "default::rpc_timeout", with = "humantime_serde")]
    pub rpc_timeout: Duration,
    pub account_prefix: String,
    pub key_name: String,
    pub store_prefix: String,
    pub max_gas: Option<u64>,
    pub gas_adjustment: Option<f64>,
    pub max_msg_num: Option<usize>,
    pub max_tx_size: Option<usize>,
    #[serde(default = "default::clock_drift", with = "humantime_serde")]
    pub clock_drift: Duration,
    #[serde(default = "default::trusting_period", with = "humantime_serde")]
    pub trusting_period: Duration,

    // these two need to be last otherwise we run into `ValueAfterTable` error when serializing to TOML
    #[serde(default)]
    pub trust_threshold: TrustThreshold,
    pub gas_price: GasPrice,
    #[serde(default)]
    pub packet_filter: PacketFilter,
}

/// Attempt to load and parse the TOML config file as a `Config`.
pub fn load(path: impl AsRef<Path>) -> Result<Config, error::Error> {
    let config_toml =
        std::fs::read_to_string(&path).map_err(|e| error::Kind::ConfigIo.context(e))?;

    let config =
        toml::from_str::<Config>(&config_toml[..]).map_err(|e| error::Kind::Config.context(e))?;

    Ok(config)
}

/// Serialize the given `Config` as TOML to the given config file.
pub fn store(config: &Config, path: impl AsRef<Path>) -> Result<(), error::Error> {
    let mut file = if path.as_ref().exists() {
        fs::OpenOptions::new().write(true).truncate(true).open(path)
    } else {
        File::create(path)
    }
    .map_err(|e| error::Kind::Config.context(e))?;

    store_writer(config, &mut file)
}

/// Serialize the given `Config` as TOML to the given writer.
pub(crate) fn store_writer(config: &Config, mut writer: impl Write) -> Result<(), error::Error> {
    let toml_config =
        toml::to_string_pretty(&config).map_err(|e| error::Kind::Config.context(e))?;

    writeln!(writer, "{}", toml_config).map_err(|e| error::Kind::Config.context(e))?;

    Ok(())
}

#[cfg(test)]
mod tests {
    use super::{load, store_writer};
    use test_env_log::test;

    #[test]
    fn parse_valid_config() {
        let path = concat!(
            env!("CARGO_MANIFEST_DIR"),
            "/tests/config/fixtures/relayer_conf_example.toml"
        );

        let config = load(path);
        println!("{:?}", config);
        assert!(config.is_ok());
    }

    #[test]
    fn serialize_valid_config() {
        let path = concat!(
            env!("CARGO_MANIFEST_DIR"),
            "/tests/config/fixtures/relayer_conf_example.toml"
        );

        let config = load(path).expect("could not parse config");

        let mut buffer = Vec::new();
        store_writer(&config, &mut buffer).unwrap();
    }
}<|MERGE_RESOLUTION|>--- conflicted
+++ resolved
@@ -204,31 +204,20 @@
 #[serde(default, deny_unknown_fields)]
 pub struct GlobalConfig {
     pub strategy: Strategy,
-<<<<<<< HEAD
-
-    /// All valid log levels, as defined in tracing:
-    /// https://docs.rs/tracing-core/0.1.17/tracing_core/struct.Level.html
-    pub log_level: String,
-
     /// REST interface address
     pub rest_addr: String,
-=======
     pub log_level: LogLevel,
     #[serde(default = "default::filter")]
     pub filter: bool,
     #[serde(default = "default::clear_packets_interval")]
     pub clear_packets_interval: u64,
->>>>>>> 9f38c37b
 }
 
 impl Default for GlobalConfig {
     fn default() -> Self {
         Self {
             strategy: Strategy::default(),
-<<<<<<< HEAD
-            log_level: "info".to_string(),
             rest_addr: "127.0.0.1:9999".to_string(),
-=======
             log_level: LogLevel::default(),
             filter: default::filter(),
             clear_packets_interval: default::clear_packets_interval(),
@@ -250,7 +239,6 @@
             enabled: false,
             host: "127.0.0.1".to_string(),
             port: 3001,
->>>>>>> 9f38c37b
         }
     }
 }
