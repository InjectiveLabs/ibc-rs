//! Types for the IBC events emitted from Tendermint Websocket by the connection module.
use crate::events::{IbcEvent, RawObject};
use crate::ics02_client::height::Height;
use crate::ics24_host::identifier::{ClientId, ConnectionId};
use crate::{attribute, some_attribute};
use anomaly::BoxError;
use serde_derive::{Deserialize, Serialize};
use std::convert::TryFrom;

/// The content of the `type` field for the event that a chain produces upon executing a connection handshake transaction.
const INIT_EVENT_TYPE: &str = "connection_open_init";
const TRY_EVENT_TYPE: &str = "connection_open_try";
const ACK_EVENT_TYPE: &str = "connection_open_ack";
const CONFIRM_EVENT_TYPE: &str = "connection_open_confirm";

/// The content of the `key` field for the attribute containing the connection identifier.
const CONN_ID_ATTRIBUTE_KEY: &str = "connection_id";
const CLIENT_ID_ATTRIBUTE_KEY: &str = "client_id";
const COUNTERPARTY_CONN_ID_ATTRIBUTE_KEY: &str = "counterparty_connection_id";
const COUNTERPARTY_CLIENT_ID_ATTRIBUTE_KEY: &str = "counterparty_client_id";

pub fn try_from_tx(event: &tendermint::abci::Event) -> Option<IbcEvent> {
    match event.type_str.as_ref() {
        INIT_EVENT_TYPE => Some(IbcEvent::OpenInitConnection(OpenInit::from(
            extract_attributes_from_tx(event),
        ))),
        TRY_EVENT_TYPE => Some(IbcEvent::OpenTryConnection(OpenTry::from(
            extract_attributes_from_tx(event),
        ))),
        ACK_EVENT_TYPE => Some(IbcEvent::OpenAckConnection(OpenAck::from(
            extract_attributes_from_tx(event),
        ))),
        CONFIRM_EVENT_TYPE => Some(IbcEvent::OpenConfirmConnection(OpenConfirm::from(
            extract_attributes_from_tx(event),
        ))),
        _ => None,
    }
}

fn extract_attributes_from_tx(event: &tendermint::abci::Event) -> Attributes {
    let mut attr = Attributes::default();

    for tag in &event.attributes {
        let key = tag.key.as_ref();
        let value = tag.value.as_ref();
        match key {
            CONN_ID_ATTRIBUTE_KEY => attr.connection_id = value.parse().ok(),
            CLIENT_ID_ATTRIBUTE_KEY => attr.client_id = value.parse().unwrap(),
            COUNTERPARTY_CONN_ID_ATTRIBUTE_KEY => {
                attr.counterparty_connection_id = value.parse().ok()
            }
            COUNTERPARTY_CLIENT_ID_ATTRIBUTE_KEY => {
                attr.counterparty_client_id = value.parse().unwrap()
            }
            // TODO: `Attributes` has 5 fields and we're only parsing 4
            _ => {}
        }
    }

    attr
}

#[derive(Debug, Deserialize, Serialize, Clone, PartialEq, Eq, PartialOrd, Ord, Hash)]
pub struct Attributes {
    pub height: Height,
    pub connection_id: Option<ConnectionId>,
    pub client_id: ClientId,
    pub counterparty_connection_id: Option<ConnectionId>,
    pub counterparty_client_id: ClientId,
}

<<<<<<< HEAD
=======
fn extract_attributes(object: &RawObject, namespace: &str) -> Result<Attributes, Error> {
    Ok(Attributes {
        height: object.height,

        connection_id: maybe_extract_attribute(object, &format!("{}.connection_id", namespace))
            .and_then(|val| val.parse().ok()),

        client_id: extract_attribute(object, &format!("{}.client_id", namespace))?
            .parse()
            .map_err(Error::parse)?,

        counterparty_connection_id: maybe_extract_attribute(
            object,
            &format!("{}.counterparty_connection_id", namespace),
        )
        .and_then(|val| val.parse().ok()),

        counterparty_client_id: extract_attribute(
            object,
            &format!("{}.counterparty_client_id", namespace),
        )?
        .parse()
        .map_err(Error::parse)?,
    })
}

>>>>>>> b30d7637
impl Default for Attributes {
    fn default() -> Self {
        Attributes {
            height: Default::default(),
            connection_id: Default::default(),
            client_id: Default::default(),
            counterparty_connection_id: Default::default(),
            counterparty_client_id: Default::default(),
        }
    }
}

#[derive(Debug, Deserialize, Serialize, Clone)]
pub struct OpenInit(Attributes);

impl OpenInit {
    pub fn attributes(&self) -> &Attributes {
        &self.0
    }
    pub fn connection_id(&self) -> &Option<ConnectionId> {
        &self.0.connection_id
    }
    pub fn height(&self) -> Height {
        self.0.height
    }
    pub fn set_height(&mut self, height: Height) {
        self.0.height = height;
    }
}

impl From<Attributes> for OpenInit {
    fn from(attrs: Attributes) -> Self {
        OpenInit(attrs)
    }
}

impl TryFrom<RawObject> for OpenInit {
    type Error = BoxError;
    fn try_from(obj: RawObject) -> Result<Self, Self::Error> {
        Ok(OpenInit(Attributes {
            height: obj.height,
            connection_id: some_attribute!(obj, "connection_open_init.connection_id"),
            client_id: attribute!(obj, "connection_open_init.client_id"),
            counterparty_connection_id: some_attribute!(
                obj,
                "connection_open_init.counterparty_connection_id"
            ),
            counterparty_client_id: attribute!(obj, "connection_open_init.counterparty_client_id"),
        }))
    }
}

impl From<OpenInit> for IbcEvent {
    fn from(v: OpenInit) -> Self {
        IbcEvent::OpenInitConnection(v)
    }
}

#[derive(Debug, Deserialize, Serialize, Clone)]
pub struct OpenTry(Attributes);

impl OpenTry {
    pub fn attributes(&self) -> &Attributes {
        &self.0
    }
    pub fn connection_id(&self) -> &Option<ConnectionId> {
        &self.0.connection_id
    }
    pub fn height(&self) -> Height {
        self.0.height
    }
    pub fn set_height(&mut self, height: Height) {
        self.0.height = height;
    }
}

impl From<Attributes> for OpenTry {
    fn from(attrs: Attributes) -> Self {
        OpenTry(attrs)
    }
}

impl TryFrom<RawObject> for OpenTry {
    type Error = BoxError;
    fn try_from(obj: RawObject) -> Result<Self, Self::Error> {
        Ok(OpenTry(Attributes {
            height: obj.height,
            connection_id: some_attribute!(obj, "connection_open_try.connection_id"),
            client_id: attribute!(obj, "connection_open_try.client_id"),
            counterparty_connection_id: some_attribute!(
                obj,
                "connection_open_try.counterparty_connection_id"
            ),
            counterparty_client_id: attribute!(obj, "connection_open_try.counterparty_client_id"),
        }))
    }
}

impl From<OpenTry> for IbcEvent {
    fn from(v: OpenTry) -> Self {
        IbcEvent::OpenTryConnection(v)
    }
}

#[derive(Debug, Deserialize, Serialize, Clone)]
pub struct OpenAck(Attributes);

impl OpenAck {
    pub fn attributes(&self) -> &Attributes {
        &self.0
    }
    pub fn connection_id(&self) -> &Option<ConnectionId> {
        &self.0.connection_id
    }
    pub fn height(&self) -> Height {
        self.0.height
    }
    pub fn set_height(&mut self, height: Height) {
        self.0.height = height;
    }
}

impl From<Attributes> for OpenAck {
    fn from(attrs: Attributes) -> Self {
        OpenAck(attrs)
    }
}

impl TryFrom<RawObject> for OpenAck {
    type Error = BoxError;
    fn try_from(obj: RawObject) -> Result<Self, Self::Error> {
        Ok(OpenAck(Attributes {
            height: obj.height,
            connection_id: some_attribute!(obj, "connection_open_ack.connection_id"),
            client_id: attribute!(obj, "connection_open_ack.client_id"),
            counterparty_connection_id: some_attribute!(
                obj,
                "connection_open_ack.counterparty_connection_id"
            ),
            counterparty_client_id: attribute!(obj, "connection_open_ack.counterparty_client_id"),
        }))
    }
}

impl From<OpenAck> for IbcEvent {
    fn from(v: OpenAck) -> Self {
        IbcEvent::OpenAckConnection(v)
    }
}

#[derive(Debug, Deserialize, Serialize, Clone)]
pub struct OpenConfirm(Attributes);

impl OpenConfirm {
    pub fn attributes(&self) -> &Attributes {
        &self.0
    }
    pub fn connection_id(&self) -> &Option<ConnectionId> {
        &self.0.connection_id
    }
    pub fn height(&self) -> Height {
        self.0.height
    }
    pub fn set_height(&mut self, height: Height) {
        self.0.height = height;
    }
}

impl From<Attributes> for OpenConfirm {
    fn from(attrs: Attributes) -> Self {
        OpenConfirm(attrs)
    }
}

impl TryFrom<RawObject> for OpenConfirm {
    type Error = BoxError;
    fn try_from(obj: RawObject) -> Result<Self, Self::Error> {
        Ok(OpenConfirm(Attributes {
            height: obj.height,
            connection_id: some_attribute!(obj, "connection_open_confirm.connection_id"),
            client_id: attribute!(obj, "connection_open_confirm.client_id"),
            counterparty_connection_id: some_attribute!(
                obj,
                "connection_open_confirm.counterparty_connection_id"
            ),
            counterparty_client_id: attribute!(
                obj,
                "connection_open_confirm.counterparty_client_id"
            ),
        }))
    }
}

impl From<OpenConfirm> for IbcEvent {
    fn from(v: OpenConfirm) -> Self {
        IbcEvent::OpenConfirmConnection(v)
    }
}<|MERGE_RESOLUTION|>--- conflicted
+++ resolved
@@ -69,8 +69,6 @@
     pub counterparty_client_id: ClientId,
 }
 
-<<<<<<< HEAD
-=======
 fn extract_attributes(object: &RawObject, namespace: &str) -> Result<Attributes, Error> {
     Ok(Attributes {
         height: object.height,
@@ -97,7 +95,6 @@
     })
 }
 
->>>>>>> b30d7637
 impl Default for Attributes {
     fn default() -> Self {
         Attributes {
