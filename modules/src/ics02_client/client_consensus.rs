--- conflicted
+++ resolved
@@ -1,12 +1,6 @@
-<<<<<<< HEAD
 use alloc::string::ToString;
-=======
-use core::marker::{Send, Sync};
-use std::convert::TryFrom;
-
->>>>>>> 70fa51c2
 use chrono::{DateTime, Utc};
-use core::convert::{TryFrom, TryInto};
+use core::convert::TryFrom;
 use core::marker::{Send, Sync};
 use ibc_proto::ibc::core::client::v1::ConsensusStateWithHeight;
 use prost_types::Any;
@@ -31,14 +25,9 @@
 
 pub const MOCK_CONSENSUS_STATE_TYPE_URL: &str = "/ibc.mock.ConsensusState";
 
-<<<<<<< HEAD
-#[dyn_clonable::clonable]
 pub trait ConsensusState: Clone + core::fmt::Debug + Send + Sync {
-=======
-pub trait ConsensusState: Clone + std::fmt::Debug + Send + Sync {
     type Error;
 
->>>>>>> 70fa51c2
     /// Type of client associated with this consensus state (eg. Tendermint)
     fn client_type(&self) -> ClientType;
 
