use prost_types::Any;
use tendermint_proto::Protobuf;

use crate::events::IbcEvent;
use crate::handler::HandlerOutput;
use crate::ics02_client::handler::dispatch as ics2_msg_dispatcher;
use crate::ics02_client::msgs::create_client;
use crate::ics02_client::msgs::update_client;
use crate::ics02_client::msgs::ClientMsg;
use crate::ics03_connection::handler::dispatch as ics3_msg_dispatcher;
use crate::ics04_channel::handler::dispatch as ics4_msg_dispatcher;
<<<<<<< HEAD
use crate::ics26_routing::context::ICS26Context;
=======
use crate::ics26_routing::context::Ics26Context;
>>>>>>> d3d49be4
use crate::ics26_routing::error::{Error, Kind};
use crate::ics26_routing::msgs::Ics26Envelope;
use crate::ics26_routing::msgs::Ics26Envelope::{Ics2Msg, Ics3Msg, Ics4Msg};

/// Mimics the DeliverTx ABCI interface, but a slightly lower level. No need for authentication
/// info or signature checks here.
/// https://github.com/cosmos/cosmos-sdk/tree/master/docs/basics
/// Returns a vector of all events that got generated as a byproduct of processing `messages`.
pub fn deliver<Ctx>(ctx: &mut Ctx, messages: Vec<Any>) -> Result<Vec<IbcEvent>, Error>
where
    Ctx: Ics26Context,
{
    // Create a clone, which will store each intermediary stage of applying txs.
    let mut ctx_interim = ctx.clone();

    // A buffer for all the events, to be used as return value.
    let mut res: Vec<IbcEvent> = vec![];

    for any_msg in messages {
        // Decode the proto message into a domain message, creating an ICS26 envelope.
        let envelope = match any_msg.type_url.as_str() {
            // ICS2 messages
            create_client::TYPE_URL => {
                // Pop out the message and then wrap it in the corresponding type.
                let domain_msg = create_client::MsgCreateAnyClient::decode_vec(&any_msg.value)
                    .map_err(|e| Kind::MalformedMessageBytes.context(e))?;
                Ok(Ics2Msg(ClientMsg::CreateClient(domain_msg)))
            }
            update_client::TYPE_URL => {
                let domain_msg = update_client::MsgUpdateAnyClient::decode_vec(&any_msg.value)
                    .map_err(|e| Kind::MalformedMessageBytes.context(e))?;
                Ok(Ics2Msg(ClientMsg::UpdateClient(domain_msg)))
            }
            // TODO: ICS3 messages
            _ => Err(Kind::UnknownMessageTypeUrl(any_msg.type_url)),
        }?;

        // Process the envelope, and accumulate any events that were generated.
        let mut output = dispatch(&mut ctx_interim, envelope)?;
        // TODO: output.log and output.result are discarded
        res.append(&mut output.events);
    }

    // No error has surfaced, so we now apply the changes permanently to the original context.
    *ctx = ctx_interim;
    Ok(res)
}

/// Top-level ICS dispatch function. Routes incoming IBC messages to their corresponding module.
/// Returns a handler output with empty result of type `HandlerOutput<()>` which contains the log
/// and events produced after processing the input `msg`.
pub fn dispatch<Ctx>(ctx: &mut Ctx, msg: Ics26Envelope) -> Result<HandlerOutput<()>, Error>
where
    Ctx: Ics26Context,
{
    let output = match msg {
        Ics2Msg(msg) => {
            let handler_output =
                ics2_msg_dispatcher(ctx, msg).map_err(|e| Kind::HandlerRaisedError.context(e))?;

            // Apply the result to the context (host chain store).
            ctx.store_client_result(handler_output.result)
                .map_err(|e| Kind::KeeperRaisedError.context(e))?;

            HandlerOutput::builder()
                .with_log(handler_output.log)
                .with_events(handler_output.events)
                .with_result(())
        }

        Ics3Msg(msg) => {
            let handler_output =
                ics3_msg_dispatcher(ctx, msg).map_err(|e| Kind::HandlerRaisedError.context(e))?;

            // Apply any results to the host chain store.
            ctx.store_connection_result(handler_output.result)
                .map_err(|e| Kind::KeeperRaisedError.context(e))?;

            HandlerOutput::builder()
                .with_log(handler_output.log)
                .with_events(handler_output.events)
                .with_result(())
        }

        Ics4Msg(msg) => {
            let handler_output =
                ics4_msg_dispatcher(ctx, msg).map_err(|e| Kind::HandlerRaisedError.context(e))?;

            // Apply any results to the host chain store.
            ctx.store_channel_result(handler_output.result)
                .map_err(|e| Kind::KeeperRaisedError.context(e))?;

            HandlerOutput::builder()
                .with_log(handler_output.log)
                .with_events(handler_output.events)
                .with_result(())
        } // TODO: add dispatchers for others.
    };

    Ok(output)
}

#[cfg(test)]
mod tests {
    use std::convert::TryFrom;

<<<<<<< HEAD
    use crate::events::IBCEvent;
    use crate::ics02_client::client_consensus::AnyConsensusState;
    use crate::ics02_client::client_state::AnyClientState;
    use crate::ics02_client::msgs::create_client::MsgCreateAnyClient;
    use crate::ics02_client::msgs::update_client::MsgUpdateAnyClient;
    use crate::ics02_client::msgs::ClientMsg;
    use crate::ics03_connection::msgs::conn_open_ack::{
        test_util::get_dummy_msg_conn_open_ack_ics26, MsgConnectionOpenAck,
    };
    use crate::ics03_connection::msgs::conn_open_init::test_util::get_dummy_msg_conn_open_init_ics26;
    use crate::ics03_connection::msgs::conn_open_init::MsgConnectionOpenInit;
    use crate::ics03_connection::msgs::conn_open_try::test_util::get_dummy_msg_conn_open_try;
    use crate::ics03_connection::msgs::conn_open_try::test_util::get_dummy_msg_conn_open_try_ics26;
    use crate::ics03_connection::msgs::conn_open_try::MsgConnectionOpenTry;
    use crate::ics03_connection::msgs::ConnectionMsg;
    use crate::ics04_channel::msgs::chan_close_confirm::MsgChannelCloseConfirm;
    use crate::ics04_channel::msgs::chan_open_init::test_util::get_dummy_raw_msg_chan_open_init_with_missing_connection;
    use crate::ics04_channel::msgs::chan_open_init::MsgChannelOpenInit;
    use crate::ics04_channel::msgs::chan_open_try::MsgChannelOpenTry;
    use crate::ics04_channel::msgs::ChannelMsg;
    use crate::ics04_channel::msgs::{
        chan_close_confirm::test_util::get_dummy_raw_msg_chan_close_confirm_ics26,
        chan_close_init::{test_util::get_dummy_raw_msg_chan_close_init, MsgChannelCloseInit},
    };
    use crate::ics04_channel::msgs::{
        chan_open_ack::{test_util::get_dummy_raw_msg_chan_open_ack_ics26, MsgChannelOpenAck},
        chan_open_init::test_util::get_dummy_raw_msg_chan_open_init_ics26,
        chan_open_try::test_util::get_dummy_raw_msg_chan_open_try_ics26,
    };
    use crate::ics24_host::identifier::ChannelId;
=======
    use crate::events::IbcEvent;
    use crate::ics02_client::client_def::{AnyClientState, AnyConsensusState};
    use crate::ics02_client::msgs::{
        create_client::MsgCreateAnyClient, update_client::MsgUpdateAnyClient, ClientMsg,
    };
    use crate::ics03_connection::msgs::{
        conn_open_ack::{test_util::get_dummy_raw_msg_conn_open_ack, MsgConnectionOpenAck},
        conn_open_init::{test_util::get_dummy_raw_msg_conn_open_init, MsgConnectionOpenInit},
        conn_open_try::{test_util::get_dummy_raw_msg_conn_open_try, MsgConnectionOpenTry},
        ConnectionMsg,
    };
    use crate::ics04_channel::msgs::{
        chan_close_confirm::{
            test_util::get_dummy_raw_msg_chan_close_confirm, MsgChannelCloseConfirm,
        },
        chan_close_init::{test_util::get_dummy_raw_msg_chan_close_init, MsgChannelCloseInit},
        chan_open_ack::{test_util::get_dummy_raw_msg_chan_open_ack, MsgChannelOpenAck},
        chan_open_init::{test_util::get_dummy_raw_msg_chan_open_init, MsgChannelOpenInit},
        chan_open_try::{test_util::get_dummy_raw_msg_chan_open_try, MsgChannelOpenTry},
        ChannelMsg,
    };
    use crate::ics24_host::identifier::ConnectionId;
>>>>>>> d3d49be4
    use crate::ics26_routing::handler::dispatch;
    use crate::ics26_routing::msgs::Ics26Envelope;
    use crate::mock::client_state::{MockClientState, MockConsensusState};
    use crate::mock::context::MockContext;
    use crate::mock::header::MockHeader;
    use crate::test_utils::get_dummy_account_id;
    use crate::Height;

    #[test]
    /// These tests exercise two main paths: (1) the ability of the ICS26 routing module to dispatch
    /// messages to the correct module handler, and more importantly: (2) the ability of ICS handlers
    /// to work with the context and correctly store results (i.e., the `ClientKeeper`,
    /// `ConnectionKeeper`, and `ChannelKeeper` traits).
    fn routing_module_and_keepers() {
        // Test parameters
        struct Test {
            name: String,
            msg: Ics26Envelope,
            want_pass: bool,
        }
        let default_signer = get_dummy_account_id();
        let client_height = 5;
        let start_client_height = Height::new(0, client_height);
        let update_client_height = Height::new(0, 34);

        // We reuse this same context across all tests. Nothing in particular needs parametrizing.
        let mut ctx = MockContext::default();

        let create_client_msg = MsgCreateAnyClient::new(
            AnyClientState::from(MockClientState(MockHeader(start_client_height))),
            AnyConsensusState::from(MockConsensusState(MockHeader(start_client_height))),
            default_signer,
        )
        .unwrap();

        //
        // Connection handshake messages.
        //
        let msg_conn_init =
            MsgConnectionOpenInit::try_from(get_dummy_raw_msg_conn_open_init()).unwrap();

        let correct_msg_conn_try = MsgConnectionOpenTry::try_from(get_dummy_raw_msg_conn_open_try(
            client_height,
            client_height,
        ))
        .unwrap();

        // The handler will fail to process this msg because the client height is too advanced.
        let incorrect_msg_conn_try = MsgConnectionOpenTry::try_from(
            get_dummy_raw_msg_conn_open_try(client_height + 1, client_height + 1),
        )
        .unwrap();

        let msg_conn_ack = MsgConnectionOpenAck::try_from(get_dummy_raw_msg_conn_open_ack(
            client_height,
            client_height,
        ))
        .unwrap();

        //
        // Channel handshake messages.
        //
        let msg_chan_init =
            MsgChannelOpenInit::try_from(get_dummy_raw_msg_chan_open_init()).unwrap();

        // The handler will fail to process this b/c the associated connection does not exist
        let mut incorrect_msg_chan_init = msg_chan_init.clone();
        incorrect_msg_chan_init.channel.connection_hops = vec![ConnectionId::new(590)];

        let msg_chan_try =
            MsgChannelOpenTry::try_from(get_dummy_raw_msg_chan_open_try(client_height)).unwrap();

        let msg_chan_ack =
            MsgChannelOpenAck::try_from(get_dummy_raw_msg_chan_open_ack(client_height)).unwrap();

        let msg_chan_close_init =
            MsgChannelCloseInit::try_from(get_dummy_raw_msg_chan_close_init()).unwrap();

        let msg_chan_close_confirm =
            MsgChannelCloseConfirm::try_from(get_dummy_raw_msg_chan_close_confirm(client_height))
                .unwrap();

        // First, create a client..
        let res = dispatch(
            &mut ctx,
            Ics26Envelope::Ics2Msg(ClientMsg::CreateClient(create_client_msg.clone())),
        );

        assert_eq!(
            true,
            res.is_ok(),
            "ICS26 routing dispatch test 'client creation' failed for message {:?} with result: {:?}",
            create_client_msg,
            res
        );

        ctx.add_port(msg_chan_init.port_id().clone());

        // Figure out the ID of the client that was just created.
        let mut events = res.unwrap().events;
        let client_id_event = events.pop();
        assert!(
            client_id_event.is_some(),
            "There was no event generated for client creation!"
        );
        let client_id = match client_id_event.unwrap() {
            IbcEvent::CreateClient(create_client) => create_client.client_id().clone(),
            event => panic!("unexpected IBC event: {:?}", event),
        };

        let tests: Vec<Test> = vec![
            // Test some ICS2 client functionality.
            Test {
                name: "Client update successful".to_string(),
                msg: Ics26Envelope::Ics2Msg(ClientMsg::UpdateClient(MsgUpdateAnyClient {
                    client_id: client_id.clone(),
                    header: MockHeader(update_client_height).into(),
                    signer: default_signer,
                })),
                want_pass: true,
            },
            Test {
                name: "Client update fails due to stale header".to_string(),
                msg: Ics26Envelope::Ics2Msg(ClientMsg::UpdateClient(MsgUpdateAnyClient {
                    client_id: client_id.clone(),
                    header: MockHeader(update_client_height).into(),
                    signer: default_signer,
                })),
                want_pass: false,
            },
            Test {
                name: "Connection open init succeeds".to_string(),
                msg: Ics26Envelope::Ics3Msg(ConnectionMsg::ConnectionOpenInit(
                    msg_conn_init.with_client_id(client_id.clone()),
                )),
                want_pass: true,
            },
            Test {
                name: "Connection open try fails due to InvalidConsensusHeight (too high)"
                    .to_string(),
                msg: Ics26Envelope::Ics3Msg(ConnectionMsg::ConnectionOpenTry(Box::new(
                    incorrect_msg_conn_try,
                ))),
                want_pass: false,
            },
            Test {
                name: "Connection open try succeeds".to_string(),
                msg: Ics26Envelope::Ics3Msg(ConnectionMsg::ConnectionOpenTry(Box::new(
                    correct_msg_conn_try.with_client_id(client_id),
                ))),
                want_pass: true,
            },
            Test {
                name: "Connection open ack succeeds".to_string(),
                msg: Ics26Envelope::Ics3Msg(ConnectionMsg::ConnectionOpenAck(Box::new(
                    msg_conn_ack,
                ))),
                want_pass: true,
            },
            // ICS04
            Test {
                name: "Channel open init succeeds".to_string(),
                msg: Ics26Envelope::Ics4Msg(ChannelMsg::ChannelOpenInit(msg_chan_init)),
                want_pass: true,
            },
            Test {
                name: "Channel open init fail due to missing connection".to_string(),
                msg: Ics26Envelope::Ics4Msg(ChannelMsg::ChannelOpenInit(incorrect_msg_chan_init)),
                want_pass: false,
            },
            Test {
                name: "Channel open try succeeds".to_string(),
                msg: Ics26Envelope::Ics4Msg(ChannelMsg::ChannelOpenTry(msg_chan_try)),
                want_pass: true,
            },
            Test {
                name: "Channel open ack succeeds".to_string(),
                msg: Ics26Envelope::Ics4Msg(ChannelMsg::ChannelOpenAck(msg_chan_ack)),
                want_pass: true,
            },
            Test {
                name: "Channel close init succeeds".to_string(),
                msg: Ics26Envelope::Ics4Msg(ChannelMsg::ChannelCloseInit(msg_chan_close_init)),
                want_pass: true,
            },
            Test {
                name: "Channel close confirm fails cause channel is already closed".to_string(),
                msg: Ics26Envelope::Ics4Msg(ChannelMsg::ChannelCloseConfirm(
                    msg_chan_close_confirm,
                )),
                want_pass: false,
            },
        ]
        .into_iter()
        .collect();

        for test in tests {
            let res = dispatch(&mut ctx, test.msg.clone());

            assert_eq!(
                test.want_pass,
                res.is_ok(),
                "ICS26 routing dispatch test '{}' failed for message {:?}\nwith result: {:?}",
                test.name,
                test.msg,
                res
            );
        }
    }
}<|MERGE_RESOLUTION|>--- conflicted
+++ resolved
@@ -9,11 +9,7 @@
 use crate::ics02_client::msgs::ClientMsg;
 use crate::ics03_connection::handler::dispatch as ics3_msg_dispatcher;
 use crate::ics04_channel::handler::dispatch as ics4_msg_dispatcher;
-<<<<<<< HEAD
-use crate::ics26_routing::context::ICS26Context;
-=======
 use crate::ics26_routing::context::Ics26Context;
->>>>>>> d3d49be4
 use crate::ics26_routing::error::{Error, Kind};
 use crate::ics26_routing::msgs::Ics26Envelope;
 use crate::ics26_routing::msgs::Ics26Envelope::{Ics2Msg, Ics3Msg, Ics4Msg};
@@ -118,42 +114,9 @@
 
 #[cfg(test)]
 mod tests {
-    use std::convert::TryFrom;
-
-<<<<<<< HEAD
-    use crate::events::IBCEvent;
+    use crate::events::IbcEvent;
     use crate::ics02_client::client_consensus::AnyConsensusState;
     use crate::ics02_client::client_state::AnyClientState;
-    use crate::ics02_client::msgs::create_client::MsgCreateAnyClient;
-    use crate::ics02_client::msgs::update_client::MsgUpdateAnyClient;
-    use crate::ics02_client::msgs::ClientMsg;
-    use crate::ics03_connection::msgs::conn_open_ack::{
-        test_util::get_dummy_msg_conn_open_ack_ics26, MsgConnectionOpenAck,
-    };
-    use crate::ics03_connection::msgs::conn_open_init::test_util::get_dummy_msg_conn_open_init_ics26;
-    use crate::ics03_connection::msgs::conn_open_init::MsgConnectionOpenInit;
-    use crate::ics03_connection::msgs::conn_open_try::test_util::get_dummy_msg_conn_open_try;
-    use crate::ics03_connection::msgs::conn_open_try::test_util::get_dummy_msg_conn_open_try_ics26;
-    use crate::ics03_connection::msgs::conn_open_try::MsgConnectionOpenTry;
-    use crate::ics03_connection::msgs::ConnectionMsg;
-    use crate::ics04_channel::msgs::chan_close_confirm::MsgChannelCloseConfirm;
-    use crate::ics04_channel::msgs::chan_open_init::test_util::get_dummy_raw_msg_chan_open_init_with_missing_connection;
-    use crate::ics04_channel::msgs::chan_open_init::MsgChannelOpenInit;
-    use crate::ics04_channel::msgs::chan_open_try::MsgChannelOpenTry;
-    use crate::ics04_channel::msgs::ChannelMsg;
-    use crate::ics04_channel::msgs::{
-        chan_close_confirm::test_util::get_dummy_raw_msg_chan_close_confirm_ics26,
-        chan_close_init::{test_util::get_dummy_raw_msg_chan_close_init, MsgChannelCloseInit},
-    };
-    use crate::ics04_channel::msgs::{
-        chan_open_ack::{test_util::get_dummy_raw_msg_chan_open_ack_ics26, MsgChannelOpenAck},
-        chan_open_init::test_util::get_dummy_raw_msg_chan_open_init_ics26,
-        chan_open_try::test_util::get_dummy_raw_msg_chan_open_try_ics26,
-    };
-    use crate::ics24_host::identifier::ChannelId;
-=======
-    use crate::events::IbcEvent;
-    use crate::ics02_client::client_def::{AnyClientState, AnyConsensusState};
     use crate::ics02_client::msgs::{
         create_client::MsgCreateAnyClient, update_client::MsgUpdateAnyClient, ClientMsg,
     };
@@ -174,7 +137,6 @@
         ChannelMsg,
     };
     use crate::ics24_host::identifier::ConnectionId;
->>>>>>> d3d49be4
     use crate::ics26_routing::handler::dispatch;
     use crate::ics26_routing::msgs::Ics26Envelope;
     use crate::mock::client_state::{MockClientState, MockConsensusState};
@@ -182,6 +144,7 @@
     use crate::mock::header::MockHeader;
     use crate::test_utils::get_dummy_account_id;
     use crate::Height;
+    use std::convert::TryFrom;
 
     #[test]
     /// These tests exercise two main paths: (1) the ability of the ICS26 routing module to dispatch
