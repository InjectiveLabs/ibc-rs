[package]
name       = "ibc"
version    = "0.5.0"
edition    = "2018"
license    = "Apache-2.0"
readme     = "README.md"
keywords   = ["blockchain", "consensus", "cosmos", "ibc", "tendermint"]
repository = "https://github.com/informalsystems/ibc-rs"
authors    = ["Informal Systems <hello@informal.systems>"]

description = """
    Implementation of the Inter-Blockchain Communication Protocol (IBC).
    This crate comprises the main data structures and on-chain logic.
"""

[features]
# This feature grants access to development-time mocking libraries, such as `MockContext` or `MockHeader`.
# Depends on the `testgen` suite for generating Tendermint light blocks.
mocks = [ "tendermint-testgen", "sha2" ]
default = ["std"]
std = [
    "chrono/std",
    "serde_json/std",
    "serde/std",
    "tracing/std",
    "prost/std",
    "prost-types/std",
    "bytes/std",
    "regex/std",
    "subtle-encoding/std",
    "sha2/std",
    "flex-error/std",
    "displaydoc/std",
    "tendermint/std",
    "ics23/std",
    "sp-std/std",
    # "anyhow/std",
]

[dependencies]
# Proto definitions for all IBC-related interfaces, e.g., connections or channels.
ibc-proto = { version = "0.8.0", path = "../proto" }
<<<<<<< HEAD
ics23 = {version = "0.6.5", default-features  = false }
# anyhow = {version = "1.0", default-features = false}
#anomaly = "0.2.0"
chrono = { version = "0.4.19", default-features = false, features = ["serde", "clock"] }
#thiserror = "1.0.25"
=======
ics23 = "0.6.5"
chrono = "0.4.19"
>>>>>>> ddab968d
serde_derive = "1.0.104"
serde = { version = "1.0.125", default-features = false, features = ["derive"] }
serde_json = { version = "1", default-features = false, features = ["alloc"] }
tracing = { version = "0.1.26", default-features = false }
prost = { version = "0.7", default-features = false, features = ["prost-derive"] }
prost-types = { version = "0.7", default-features = false }
bytes = { version = "1.0.0", default-features = false }
dyn-clonable = "0.9.0"
<<<<<<< HEAD
regex = { version = "1", default-features = false }
subtle-encoding = { version = "0.5", default-features = false, features = ["bech32-preview"] }
sha2 = { version = "0.9.3", optional = true, default-features = false }
flex-error = { version = "0.2.0", default-features = false, features = ["anyhow_tracer"] }
displaydoc = { version = "0.2.1", default-features = false }
sp-std = { version = "3.0", default-features = false }


[dependencies.tendermint]
default-features = false
version = "=0.19.0"
=======
regex = "1"
subtle-encoding = "0.5"
sha2 = { version = "0.9.3", optional = true }
flex-error = "0.2.1"

[dependencies.tendermint]
version = "=0.20.0"
>>>>>>> ddab968d

[dependencies.tendermint-proto]
version = "=0.20.0"

[dependencies.tendermint-testgen]
version = "=0.20.0"
optional = true

[dev-dependencies]
env_logger = "0.8.4"
tracing-subscriber = "0.2.19"
test-env-log = { version = "0.2.7", features = ["trace"] }
modelator = { git = "https://github.com/informalsystems/modelator", rev = "99f656fa8b3cf46a2aa0b6513e4e140d1778c4bd" }
tendermint-rpc = { version = "=0.20.0", features = ["http-client", "websocket-client"] }
tendermint-testgen = { version = "=0.20.0" } # Needed for generating (synthetic) light blocks.
sha2 = { version = "0.9.3" }

[[test]]
name = "mbt"
path = "tests/mbt.rs"
required-features = ["mocks"]<|MERGE_RESOLUTION|>--- conflicted
+++ resolved
@@ -40,16 +40,8 @@
 [dependencies]
 # Proto definitions for all IBC-related interfaces, e.g., connections or channels.
 ibc-proto = { version = "0.8.0", path = "../proto" }
-<<<<<<< HEAD
 ics23 = {version = "0.6.5", default-features  = false }
-# anyhow = {version = "1.0", default-features = false}
-#anomaly = "0.2.0"
 chrono = { version = "0.4.19", default-features = false, features = ["serde", "clock"] }
-#thiserror = "1.0.25"
-=======
-ics23 = "0.6.5"
-chrono = "0.4.19"
->>>>>>> ddab968d
 serde_derive = "1.0.104"
 serde = { version = "1.0.125", default-features = false, features = ["derive"] }
 serde_json = { version = "1", default-features = false, features = ["alloc"] }
@@ -58,11 +50,10 @@
 prost-types = { version = "0.7", default-features = false }
 bytes = { version = "1.0.0", default-features = false }
 dyn-clonable = "0.9.0"
-<<<<<<< HEAD
 regex = { version = "1", default-features = false }
 subtle-encoding = { version = "0.5", default-features = false, features = ["bech32-preview"] }
 sha2 = { version = "0.9.3", optional = true, default-features = false }
-flex-error = { version = "0.2.0", default-features = false, features = ["anyhow_tracer"] }
+flex-error = { version = "0.2.1", default-features = false, features = ["anyhow_tracer"] }
 displaydoc = { version = "0.2.1", default-features = false }
 sp-std = { version = "3.0", default-features = false }
 
@@ -70,21 +61,12 @@
 [dependencies.tendermint]
 default-features = false
 version = "=0.19.0"
-=======
-regex = "1"
-subtle-encoding = "0.5"
-sha2 = { version = "0.9.3", optional = true }
-flex-error = "0.2.1"
-
-[dependencies.tendermint]
-version = "=0.20.0"
->>>>>>> ddab968d
 
 [dependencies.tendermint-proto]
-version = "=0.20.0"
+version = "=0.19.0"
 
 [dependencies.tendermint-testgen]
-version = "=0.20.0"
+version = "=0.19.0"
 optional = true
 
 [dev-dependencies]
@@ -92,8 +74,8 @@
 tracing-subscriber = "0.2.19"
 test-env-log = { version = "0.2.7", features = ["trace"] }
 modelator = { git = "https://github.com/informalsystems/modelator", rev = "99f656fa8b3cf46a2aa0b6513e4e140d1778c4bd" }
-tendermint-rpc = { version = "=0.20.0", features = ["http-client", "websocket-client"] }
-tendermint-testgen = { version = "=0.20.0" } # Needed for generating (synthetic) light blocks.
+tendermint-rpc = { version = "=0.19.0", features = ["http-client", "websocket-client"] }
+tendermint-testgen = { version = "=0.19.0" } # Needed for generating (synthetic) light blocks.
 sha2 = { version = "0.9.3" }
 
 [[test]]
