--- conflicted
+++ resolved
@@ -1,4 +1,5 @@
 use std::sync::Arc;
+use std::time::Duration;
 
 use abscissa_core::{Command, Options, Runnable};
 use tokio::runtime::Runtime as TokioRuntime;
@@ -14,7 +15,6 @@
 use crate::conclude::Output;
 use crate::error::Error;
 use crate::prelude::*;
-use std::time::Duration;
 
 #[derive(Clone, Command, Debug, Options)]
 pub struct TxIbcUpgradeChainCmd {
@@ -121,13 +121,8 @@
         };
 
         let res: Result<Vec<IbcEvent>, Error> =
-<<<<<<< HEAD
             build_and_send_ibc_upgrade_proposal(dst_chain, src_chain, &opts)
-                .map_err(|e| Kind::Tx.context(e).into());
-=======
-            build_and_send_upgrade_chain_message(dst_chain, src_chain, &opts)
                 .map_err(Error::upgrade_chain);
->>>>>>> 6d170f4e
 
         match res {
             Ok(ev) => Output::success(ev).exit(),
