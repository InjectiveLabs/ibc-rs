--- conflicted
+++ resolved
@@ -192,201 +192,7 @@
     #[prost(uint64, tag = "3")]
     pub sequence: u64,
 }
-<<<<<<< HEAD
-/// MsgChannelOpenInit defines an sdk.Msg to initialize a channel handshake. It
-/// is called by a relayer on Chain A.
-#[derive(Clone, PartialEq, ::prost::Message)]
-pub struct MsgChannelOpenInit {
-    #[prost(string, tag="1")]
-    pub port_id: ::prost::alloc::string::String,
-    #[prost(message, optional, tag="2")]
-    pub channel: ::core::option::Option<Channel>,
-    #[prost(string, tag="3")]
-    pub signer: ::prost::alloc::string::String,
-}
-/// MsgChannelOpenInitResponse defines the Msg/ChannelOpenInit response type.
-#[derive(Clone, PartialEq, ::prost::Message)]
-pub struct MsgChannelOpenInitResponse {
-}
-/// MsgChannelOpenInit defines a msg sent by a Relayer to try to open a channel
-/// on Chain B.
-#[derive(Clone, PartialEq, ::prost::Message)]
-pub struct MsgChannelOpenTry {
-    #[prost(string, tag="1")]
-    pub port_id: ::prost::alloc::string::String,
-    /// in the case of crossing hello's, when both chains call OpenInit, we need
-    /// the channel identifier of the previous channel in state INIT
-    #[prost(string, tag="2")]
-    pub previous_channel_id: ::prost::alloc::string::String,
-    #[prost(message, optional, tag="3")]
-    pub channel: ::core::option::Option<Channel>,
-    #[prost(string, tag="4")]
-    pub counterparty_version: ::prost::alloc::string::String,
-    #[prost(bytes="vec", tag="5")]
-    pub proof_init: ::prost::alloc::vec::Vec<u8>,
-    #[prost(message, optional, tag="6")]
-    pub proof_height: ::core::option::Option<super::super::client::v1::Height>,
-    #[prost(string, tag="7")]
-    pub signer: ::prost::alloc::string::String,
-}
-/// MsgChannelOpenTryResponse defines the Msg/ChannelOpenTry response type.
-#[derive(Clone, PartialEq, ::prost::Message)]
-pub struct MsgChannelOpenTryResponse {
-}
-/// MsgChannelOpenAck defines a msg sent by a Relayer to Chain A to acknowledge
-/// the change of channel state to TRYOPEN on Chain B.
-#[derive(Clone, PartialEq, ::prost::Message)]
-pub struct MsgChannelOpenAck {
-    #[prost(string, tag="1")]
-    pub port_id: ::prost::alloc::string::String,
-    #[prost(string, tag="2")]
-    pub channel_id: ::prost::alloc::string::String,
-    #[prost(string, tag="3")]
-    pub counterparty_channel_id: ::prost::alloc::string::String,
-    #[prost(string, tag="4")]
-    pub counterparty_version: ::prost::alloc::string::String,
-    #[prost(bytes="vec", tag="5")]
-    pub proof_try: ::prost::alloc::vec::Vec<u8>,
-    #[prost(message, optional, tag="6")]
-    pub proof_height: ::core::option::Option<super::super::client::v1::Height>,
-    #[prost(string, tag="7")]
-    pub signer: ::prost::alloc::string::String,
-}
-/// MsgChannelOpenAckResponse defines the Msg/ChannelOpenAck response type.
-#[derive(Clone, PartialEq, ::prost::Message)]
-pub struct MsgChannelOpenAckResponse {
-}
-/// MsgChannelOpenConfirm defines a msg sent by a Relayer to Chain B to
-/// acknowledge the change of channel state to OPEN on Chain A.
-#[derive(Clone, PartialEq, ::prost::Message)]
-pub struct MsgChannelOpenConfirm {
-    #[prost(string, tag="1")]
-    pub port_id: ::prost::alloc::string::String,
-    #[prost(string, tag="2")]
-    pub channel_id: ::prost::alloc::string::String,
-    #[prost(bytes="vec", tag="3")]
-    pub proof_ack: ::prost::alloc::vec::Vec<u8>,
-    #[prost(message, optional, tag="4")]
-    pub proof_height: ::core::option::Option<super::super::client::v1::Height>,
-    #[prost(string, tag="5")]
-    pub signer: ::prost::alloc::string::String,
-}
-/// MsgChannelOpenConfirmResponse defines the Msg/ChannelOpenConfirm response
-/// type.
-#[derive(Clone, PartialEq, ::prost::Message)]
-pub struct MsgChannelOpenConfirmResponse {
-}
-/// MsgChannelCloseInit defines a msg sent by a Relayer to Chain A
-/// to close a channel with Chain B.
-#[derive(Clone, PartialEq, ::prost::Message)]
-pub struct MsgChannelCloseInit {
-    #[prost(string, tag="1")]
-    pub port_id: ::prost::alloc::string::String,
-    #[prost(string, tag="2")]
-    pub channel_id: ::prost::alloc::string::String,
-    #[prost(string, tag="3")]
-    pub signer: ::prost::alloc::string::String,
-}
-/// MsgChannelCloseInitResponse defines the Msg/ChannelCloseInit response type.
-#[derive(Clone, PartialEq, ::prost::Message)]
-pub struct MsgChannelCloseInitResponse {
-}
-/// MsgChannelCloseConfirm defines a msg sent by a Relayer to Chain B
-/// to acknowledge the change of channel state to CLOSED on Chain A.
-#[derive(Clone, PartialEq, ::prost::Message)]
-pub struct MsgChannelCloseConfirm {
-    #[prost(string, tag="1")]
-    pub port_id: ::prost::alloc::string::String,
-    #[prost(string, tag="2")]
-    pub channel_id: ::prost::alloc::string::String,
-    #[prost(bytes="vec", tag="3")]
-    pub proof_init: ::prost::alloc::vec::Vec<u8>,
-    #[prost(message, optional, tag="4")]
-    pub proof_height: ::core::option::Option<super::super::client::v1::Height>,
-    #[prost(string, tag="5")]
-    pub signer: ::prost::alloc::string::String,
-}
-/// MsgChannelCloseConfirmResponse defines the Msg/ChannelCloseConfirm response
-/// type.
-#[derive(Clone, PartialEq, ::prost::Message)]
-pub struct MsgChannelCloseConfirmResponse {
-}
-/// MsgRecvPacket receives incoming IBC packet
-#[derive(Clone, PartialEq, ::prost::Message)]
-pub struct MsgRecvPacket {
-    #[prost(message, optional, tag="1")]
-    pub packet: ::core::option::Option<Packet>,
-    #[prost(bytes="vec", tag="2")]
-    pub proof_commitment: ::prost::alloc::vec::Vec<u8>,
-    #[prost(message, optional, tag="3")]
-    pub proof_height: ::core::option::Option<super::super::client::v1::Height>,
-    #[prost(string, tag="4")]
-    pub signer: ::prost::alloc::string::String,
-}
-/// MsgRecvPacketResponse defines the Msg/RecvPacket response type.
-#[derive(Clone, PartialEq, ::prost::Message)]
-pub struct MsgRecvPacketResponse {
-}
-/// MsgTimeout receives timed-out packet
-#[derive(Clone, PartialEq, ::prost::Message)]
-pub struct MsgTimeout {
-    #[prost(message, optional, tag="1")]
-    pub packet: ::core::option::Option<Packet>,
-    #[prost(bytes="vec", tag="2")]
-    pub proof_unreceived: ::prost::alloc::vec::Vec<u8>,
-    #[prost(message, optional, tag="3")]
-    pub proof_height: ::core::option::Option<super::super::client::v1::Height>,
-    #[prost(uint64, tag="4")]
-    pub next_sequence_recv: u64,
-    #[prost(string, tag="5")]
-    pub signer: ::prost::alloc::string::String,
-}
-/// MsgTimeoutResponse defines the Msg/Timeout response type.
-#[derive(Clone, PartialEq, ::prost::Message)]
-pub struct MsgTimeoutResponse {
-}
-/// MsgTimeoutOnClose timed-out packet upon counterparty channel closure.
-#[derive(Clone, PartialEq, ::prost::Message)]
-pub struct MsgTimeoutOnClose {
-    #[prost(message, optional, tag="1")]
-    pub packet: ::core::option::Option<Packet>,
-    #[prost(bytes="vec", tag="2")]
-    pub proof_unreceived: ::prost::alloc::vec::Vec<u8>,
-    #[prost(bytes="vec", tag="3")]
-    pub proof_close: ::prost::alloc::vec::Vec<u8>,
-    #[prost(message, optional, tag="4")]
-    pub proof_height: ::core::option::Option<super::super::client::v1::Height>,
-    #[prost(uint64, tag="5")]
-    pub next_sequence_recv: u64,
-    #[prost(string, tag="6")]
-    pub signer: ::prost::alloc::string::String,
-}
-/// MsgTimeoutOnCloseResponse defines the Msg/TimeoutOnClose response type.
-#[derive(Clone, PartialEq, ::prost::Message)]
-pub struct MsgTimeoutOnCloseResponse {
-}
-/// MsgAcknowledgement receives incoming IBC acknowledgement
-#[derive(Clone, PartialEq, ::prost::Message)]
-pub struct MsgAcknowledgement {
-    #[prost(message, optional, tag="1")]
-    pub packet: ::core::option::Option<Packet>,
-    #[prost(bytes="vec", tag="2")]
-    pub acknowledgement: ::prost::alloc::vec::Vec<u8>,
-    #[prost(bytes="vec", tag="3")]
-    pub proof_acked: ::prost::alloc::vec::Vec<u8>,
-    #[prost(message, optional, tag="4")]
-    pub proof_height: ::core::option::Option<super::super::client::v1::Height>,
-    #[prost(string, tag="5")]
-    pub signer: ::prost::alloc::string::String,
-}
-/// MsgAcknowledgementResponse defines the Msg/Acknowledgement response type.
-#[derive(Clone, PartialEq, ::prost::Message)]
-pub struct MsgAcknowledgementResponse {
-}
-# [doc = r" Generated client implementations."] pub mod msg_client { # ! [allow (unused_variables , dead_code , missing_docs)] use tonic :: codegen :: * ; # [doc = " Msg defines the ibc/channel Msg service."] pub struct MsgClient < T > { inner : tonic :: client :: Grpc < T > , } impl MsgClient < tonic :: transport :: Channel > { # [doc = r" Attempt to create a new client by connecting to a given endpoint."] pub async fn connect < D > (dst : D) -> Result < Self , tonic :: transport :: Error > where D : std :: convert :: TryInto < tonic :: transport :: Endpoint > , D :: Error : Into < StdError > , { let conn = tonic :: transport :: Endpoint :: new (dst) ? . connect () . await ? ; Ok (Self :: new (conn)) } } impl < T > MsgClient < T > where T : tonic :: client :: GrpcService < tonic :: body :: BoxBody > , T :: ResponseBody : Body + HttpBody + Send + 'static , T :: Error : Into < StdError > , < T :: ResponseBody as HttpBody > :: Error : Into < StdError > + Send , { pub fn new (inner : T) -> Self { let inner = tonic :: client :: Grpc :: new (inner) ; Self { inner } } pub fn with_interceptor (inner : T , interceptor : impl Into < tonic :: Interceptor >) -> Self { let inner = tonic :: client :: Grpc :: with_interceptor (inner , interceptor) ; Self { inner } } # [doc = " ChannelOpenInit defines a rpc handler method for MsgChannelOpenInit."] pub async fn channel_open_init (& mut self , request : impl tonic :: IntoRequest < super :: MsgChannelOpenInit > ,) -> Result < tonic :: Response < super :: MsgChannelOpenInitResponse > , tonic :: Status > { self . inner . ready () . await . map_err (| e | { tonic :: Status :: new (tonic :: Code :: Unknown , format ! ("Service was not ready: {}" , e . into ())) }) ? ; let codec = tonic :: codec :: ProstCodec :: default () ; let path = http :: uri :: PathAndQuery :: from_static ("/ibc.core.channel.v1.Msg/ChannelOpenInit") ; self . inner . unary (request . into_request () , path , codec) . await } # [doc = " ChannelOpenTry defines a rpc handler method for MsgChannelOpenTry."] pub async fn channel_open_try (& mut self , request : impl tonic :: IntoRequest < super :: MsgChannelOpenTry > ,) -> Result < tonic :: Response < super :: MsgChannelOpenTryResponse > , tonic :: Status > { self . inner . ready () . await . map_err (| e | { tonic :: Status :: new (tonic :: Code :: Unknown , format ! ("Service was not ready: {}" , e . into ())) }) ? ; let codec = tonic :: codec :: ProstCodec :: default () ; let path = http :: uri :: PathAndQuery :: from_static ("/ibc.core.channel.v1.Msg/ChannelOpenTry") ; self . inner . unary (request . into_request () , path , codec) . await } # [doc = " ChannelOpenAck defines a rpc handler method for MsgChannelOpenAck."] pub async fn channel_open_ack (& mut self , request : impl tonic :: IntoRequest < super :: MsgChannelOpenAck > ,) -> Result < tonic :: Response < super :: MsgChannelOpenAckResponse > , tonic :: Status > { self . inner . ready () . await . map_err (| e | { tonic :: Status :: new (tonic :: Code :: Unknown , format ! ("Service was not ready: {}" , e . into ())) }) ? ; let codec = tonic :: codec :: ProstCodec :: default () ; let path = http :: uri :: PathAndQuery :: from_static ("/ibc.core.channel.v1.Msg/ChannelOpenAck") ; self . inner . unary (request . into_request () , path , codec) . await } # [doc = " ChannelOpenConfirm defines a rpc handler method for MsgChannelOpenConfirm."] pub async fn channel_open_confirm (& mut self , request : impl tonic :: IntoRequest < super :: MsgChannelOpenConfirm > ,) -> Result < tonic :: Response < super :: MsgChannelOpenConfirmResponse > , tonic :: Status > { self . inner . ready () . await . map_err (| e | { tonic :: Status :: new (tonic :: Code :: Unknown , format ! ("Service was not ready: {}" , e . into ())) }) ? ; let codec = tonic :: codec :: ProstCodec :: default () ; let path = http :: uri :: PathAndQuery :: from_static ("/ibc.core.channel.v1.Msg/ChannelOpenConfirm") ; self . inner . unary (request . into_request () , path , codec) . await } # [doc = " ChannelCloseInit defines a rpc handler method for MsgChannelCloseInit."] pub async fn channel_close_init (& mut self , request : impl tonic :: IntoRequest < super :: MsgChannelCloseInit > ,) -> Result < tonic :: Response < super :: MsgChannelCloseInitResponse > , tonic :: Status > { self . inner . ready () . await . map_err (| e | { tonic :: Status :: new (tonic :: Code :: Unknown , format ! ("Service was not ready: {}" , e . into ())) }) ? ; let codec = tonic :: codec :: ProstCodec :: default () ; let path = http :: uri :: PathAndQuery :: from_static ("/ibc.core.channel.v1.Msg/ChannelCloseInit") ; self . inner . unary (request . into_request () , path , codec) . await } # [doc = " ChannelCloseConfirm defines a rpc handler method for"] # [doc = " MsgChannelCloseConfirm."] pub async fn channel_close_confirm (& mut self , request : impl tonic :: IntoRequest < super :: MsgChannelCloseConfirm > ,) -> Result < tonic :: Response < super :: MsgChannelCloseConfirmResponse > , tonic :: Status > { self . inner . ready () . await . map_err (| e | { tonic :: Status :: new (tonic :: Code :: Unknown , format ! ("Service was not ready: {}" , e . into ())) }) ? ; let codec = tonic :: codec :: ProstCodec :: default () ; let path = http :: uri :: PathAndQuery :: from_static ("/ibc.core.channel.v1.Msg/ChannelCloseConfirm") ; self . inner . unary (request . into_request () , path , codec) . await } # [doc = " RecvPacket defines a rpc handler method for MsgRecvPacket."] pub async fn recv_packet (& mut self , request : impl tonic :: IntoRequest < super :: MsgRecvPacket > ,) -> Result < tonic :: Response < super :: MsgRecvPacketResponse > , tonic :: Status > { self . inner . ready () . await . map_err (| e | { tonic :: Status :: new (tonic :: Code :: Unknown , format ! ("Service was not ready: {}" , e . into ())) }) ? ; let codec = tonic :: codec :: ProstCodec :: default () ; let path = http :: uri :: PathAndQuery :: from_static ("/ibc.core.channel.v1.Msg/RecvPacket") ; self . inner . unary (request . into_request () , path , codec) . await } # [doc = " Timeout defines a rpc handler method for MsgTimeout."] pub async fn timeout (& mut self , request : impl tonic :: IntoRequest < super :: MsgTimeout > ,) -> Result < tonic :: Response < super :: MsgTimeoutResponse > , tonic :: Status > { self . inner . ready () . await . map_err (| e | { tonic :: Status :: new (tonic :: Code :: Unknown , format ! ("Service was not ready: {}" , e . into ())) }) ? ; let codec = tonic :: codec :: ProstCodec :: default () ; let path = http :: uri :: PathAndQuery :: from_static ("/ibc.core.channel.v1.Msg/Timeout") ; self . inner . unary (request . into_request () , path , codec) . await } # [doc = " TimeoutOnClose defines a rpc handler method for MsgTimeoutOnClose."] pub async fn timeout_on_close (& mut self , request : impl tonic :: IntoRequest < super :: MsgTimeoutOnClose > ,) -> Result < tonic :: Response < super :: MsgTimeoutOnCloseResponse > , tonic :: Status > { self . inner . ready () . await . map_err (| e | { tonic :: Status :: new (tonic :: Code :: Unknown , format ! ("Service was not ready: {}" , e . into ())) }) ? ; let codec = tonic :: codec :: ProstCodec :: default () ; let path = http :: uri :: PathAndQuery :: from_static ("/ibc.core.channel.v1.Msg/TimeoutOnClose") ; self . inner . unary (request . into_request () , path , codec) . await } # [doc = " Acknowledgement defines a rpc handler method for MsgAcknowledgement."] pub async fn acknowledgement (& mut self , request : impl tonic :: IntoRequest < super :: MsgAcknowledgement > ,) -> Result < tonic :: Response < super :: MsgAcknowledgementResponse > , tonic :: Status > { self . inner . ready () . await . map_err (| e | { tonic :: Status :: new (tonic :: Code :: Unknown , format ! ("Service was not ready: {}" , e . into ())) }) ? ; let codec = tonic :: codec :: ProstCodec :: default () ; let path = http :: uri :: PathAndQuery :: from_static ("/ibc.core.channel.v1.Msg/Acknowledgement") ; self . inner . unary (request . into_request () , path , codec) . await } } impl < T : Clone > Clone for MsgClient < T > { fn clone (& self) -> Self { Self { inner : self . inner . clone () , } } } impl < T > std :: fmt :: Debug for MsgClient < T > { fn fmt (& self , f : & mut std :: fmt :: Formatter < '_ >) -> std :: fmt :: Result { write ! (f , "MsgClient {{ ... }}") } } }/// QueryChannelRequest is the request type for the Query/Channel RPC method
-=======
 /// QueryChannelRequest is the request type for the Query/Channel RPC method
->>>>>>> ff84aa7a
 #[derive(Clone, PartialEq, ::prost::Message)]
 pub struct QueryChannelRequest {
     /// port unique identifier
@@ -748,9 +554,6 @@
     #[prost(message, optional, tag = "3")]
     pub proof_height: ::core::option::Option<super::super::client::v1::Height>,
 }
-<<<<<<< HEAD
-# [doc = r" Generated client implementations."] pub mod query_client { # ! [allow (unused_variables , dead_code , missing_docs)] use tonic :: codegen :: * ; # [doc = " Query provides defines the gRPC querier service"] pub struct QueryClient < T > { inner : tonic :: client :: Grpc < T > , } impl QueryClient < tonic :: transport :: Channel > { # [doc = r" Attempt to create a new client by connecting to a given endpoint."] pub async fn connect < D > (dst : D) -> Result < Self , tonic :: transport :: Error > where D : std :: convert :: TryInto < tonic :: transport :: Endpoint > , D :: Error : Into < StdError > , { let conn = tonic :: transport :: Endpoint :: new (dst) ? . connect () . await ? ; Ok (Self :: new (conn)) } } impl < T > QueryClient < T > where T : tonic :: client :: GrpcService < tonic :: body :: BoxBody > , T :: ResponseBody : Body + HttpBody + Send + 'static , T :: Error : Into < StdError > , < T :: ResponseBody as HttpBody > :: Error : Into < StdError > + Send , { pub fn new (inner : T) -> Self { let inner = tonic :: client :: Grpc :: new (inner) ; Self { inner } } pub fn with_interceptor (inner : T , interceptor : impl Into < tonic :: Interceptor >) -> Self { let inner = tonic :: client :: Grpc :: with_interceptor (inner , interceptor) ; Self { inner } } # [doc = " Channel queries an IBC Channel."] pub async fn channel (& mut self , request : impl tonic :: IntoRequest < super :: QueryChannelRequest > ,) -> Result < tonic :: Response < super :: QueryChannelResponse > , tonic :: Status > { self . inner . ready () . await . map_err (| e | { tonic :: Status :: new (tonic :: Code :: Unknown , format ! ("Service was not ready: {}" , e . into ())) }) ? ; let codec = tonic :: codec :: ProstCodec :: default () ; let path = http :: uri :: PathAndQuery :: from_static ("/ibc.core.channel.v1.Query/Channel") ; self . inner . unary (request . into_request () , path , codec) . await } # [doc = " Channels queries all the IBC channels of a chain."] pub async fn channels (& mut self , request : impl tonic :: IntoRequest < super :: QueryChannelsRequest > ,) -> Result < tonic :: Response < super :: QueryChannelsResponse > , tonic :: Status > { self . inner . ready () . await . map_err (| e | { tonic :: Status :: new (tonic :: Code :: Unknown , format ! ("Service was not ready: {}" , e . into ())) }) ? ; let codec = tonic :: codec :: ProstCodec :: default () ; let path = http :: uri :: PathAndQuery :: from_static ("/ibc.core.channel.v1.Query/Channels") ; self . inner . unary (request . into_request () , path , codec) . await } # [doc = " ConnectionChannels queries all the channels associated with a connection"] # [doc = " end."] pub async fn connection_channels (& mut self , request : impl tonic :: IntoRequest < super :: QueryConnectionChannelsRequest > ,) -> Result < tonic :: Response < super :: QueryConnectionChannelsResponse > , tonic :: Status > { self . inner . ready () . await . map_err (| e | { tonic :: Status :: new (tonic :: Code :: Unknown , format ! ("Service was not ready: {}" , e . into ())) }) ? ; let codec = tonic :: codec :: ProstCodec :: default () ; let path = http :: uri :: PathAndQuery :: from_static ("/ibc.core.channel.v1.Query/ConnectionChannels") ; self . inner . unary (request . into_request () , path , codec) . await } # [doc = " ChannelClientState queries for the client state for the channel associated"] # [doc = " with the provided channel identifiers."] pub async fn channel_client_state (& mut self , request : impl tonic :: IntoRequest < super :: QueryChannelClientStateRequest > ,) -> Result < tonic :: Response < super :: QueryChannelClientStateResponse > , tonic :: Status > { self . inner . ready () . await . map_err (| e | { tonic :: Status :: new (tonic :: Code :: Unknown , format ! ("Service was not ready: {}" , e . into ())) }) ? ; let codec = tonic :: codec :: ProstCodec :: default () ; let path = http :: uri :: PathAndQuery :: from_static ("/ibc.core.channel.v1.Query/ChannelClientState") ; self . inner . unary (request . into_request () , path , codec) . await } # [doc = " ChannelConsensusState queries for the consensus state for the channel"] # [doc = " associated with the provided channel identifiers."] pub async fn channel_consensus_state (& mut self , request : impl tonic :: IntoRequest < super :: QueryChannelConsensusStateRequest > ,) -> Result < tonic :: Response < super :: QueryChannelConsensusStateResponse > , tonic :: Status > { self . inner . ready () . await . map_err (| e | { tonic :: Status :: new (tonic :: Code :: Unknown , format ! ("Service was not ready: {}" , e . into ())) }) ? ; let codec = tonic :: codec :: ProstCodec :: default () ; let path = http :: uri :: PathAndQuery :: from_static ("/ibc.core.channel.v1.Query/ChannelConsensusState") ; self . inner . unary (request . into_request () , path , codec) . await } # [doc = " PacketCommitment queries a stored packet commitment hash."] pub async fn packet_commitment (& mut self , request : impl tonic :: IntoRequest < super :: QueryPacketCommitmentRequest > ,) -> Result < tonic :: Response < super :: QueryPacketCommitmentResponse > , tonic :: Status > { self . inner . ready () . await . map_err (| e | { tonic :: Status :: new (tonic :: Code :: Unknown , format ! ("Service was not ready: {}" , e . into ())) }) ? ; let codec = tonic :: codec :: ProstCodec :: default () ; let path = http :: uri :: PathAndQuery :: from_static ("/ibc.core.channel.v1.Query/PacketCommitment") ; self . inner . unary (request . into_request () , path , codec) . await } # [doc = " PacketCommitments returns all the packet commitments hashes associated"] # [doc = " with a channel."] pub async fn packet_commitments (& mut self , request : impl tonic :: IntoRequest < super :: QueryPacketCommitmentsRequest > ,) -> Result < tonic :: Response < super :: QueryPacketCommitmentsResponse > , tonic :: Status > { self . inner . ready () . await . map_err (| e | { tonic :: Status :: new (tonic :: Code :: Unknown , format ! ("Service was not ready: {}" , e . into ())) }) ? ; let codec = tonic :: codec :: ProstCodec :: default () ; let path = http :: uri :: PathAndQuery :: from_static ("/ibc.core.channel.v1.Query/PacketCommitments") ; self . inner . unary (request . into_request () , path , codec) . await } # [doc = " PacketReceipt queries if a given packet sequence has been received on the"] # [doc = " queried chain"] pub async fn packet_receipt (& mut self , request : impl tonic :: IntoRequest < super :: QueryPacketReceiptRequest > ,) -> Result < tonic :: Response < super :: QueryPacketReceiptResponse > , tonic :: Status > { self . inner . ready () . await . map_err (| e | { tonic :: Status :: new (tonic :: Code :: Unknown , format ! ("Service was not ready: {}" , e . into ())) }) ? ; let codec = tonic :: codec :: ProstCodec :: default () ; let path = http :: uri :: PathAndQuery :: from_static ("/ibc.core.channel.v1.Query/PacketReceipt") ; self . inner . unary (request . into_request () , path , codec) . await } # [doc = " PacketAcknowledgement queries a stored packet acknowledgement hash."] pub async fn packet_acknowledgement (& mut self , request : impl tonic :: IntoRequest < super :: QueryPacketAcknowledgementRequest > ,) -> Result < tonic :: Response < super :: QueryPacketAcknowledgementResponse > , tonic :: Status > { self . inner . ready () . await . map_err (| e | { tonic :: Status :: new (tonic :: Code :: Unknown , format ! ("Service was not ready: {}" , e . into ())) }) ? ; let codec = tonic :: codec :: ProstCodec :: default () ; let path = http :: uri :: PathAndQuery :: from_static ("/ibc.core.channel.v1.Query/PacketAcknowledgement") ; self . inner . unary (request . into_request () , path , codec) . await } # [doc = " PacketAcknowledgements returns all the packet acknowledgements associated"] # [doc = " with a channel."] pub async fn packet_acknowledgements (& mut self , request : impl tonic :: IntoRequest < super :: QueryPacketAcknowledgementsRequest > ,) -> Result < tonic :: Response < super :: QueryPacketAcknowledgementsResponse > , tonic :: Status > { self . inner . ready () . await . map_err (| e | { tonic :: Status :: new (tonic :: Code :: Unknown , format ! ("Service was not ready: {}" , e . into ())) }) ? ; let codec = tonic :: codec :: ProstCodec :: default () ; let path = http :: uri :: PathAndQuery :: from_static ("/ibc.core.channel.v1.Query/PacketAcknowledgements") ; self . inner . unary (request . into_request () , path , codec) . await } # [doc = " UnreceivedPackets returns all the unreceived IBC packets associated with a"] # [doc = " channel and sequences."] pub async fn unreceived_packets (& mut self , request : impl tonic :: IntoRequest < super :: QueryUnreceivedPacketsRequest > ,) -> Result < tonic :: Response < super :: QueryUnreceivedPacketsResponse > , tonic :: Status > { self . inner . ready () . await . map_err (| e | { tonic :: Status :: new (tonic :: Code :: Unknown , format ! ("Service was not ready: {}" , e . into ())) }) ? ; let codec = tonic :: codec :: ProstCodec :: default () ; let path = http :: uri :: PathAndQuery :: from_static ("/ibc.core.channel.v1.Query/UnreceivedPackets") ; self . inner . unary (request . into_request () , path , codec) . await } # [doc = " UnreceivedAcks returns all the unreceived IBC acknowledgements associated"] # [doc = " with a channel and sequences."] pub async fn unreceived_acks (& mut self , request : impl tonic :: IntoRequest < super :: QueryUnreceivedAcksRequest > ,) -> Result < tonic :: Response < super :: QueryUnreceivedAcksResponse > , tonic :: Status > { self . inner . ready () . await . map_err (| e | { tonic :: Status :: new (tonic :: Code :: Unknown , format ! ("Service was not ready: {}" , e . into ())) }) ? ; let codec = tonic :: codec :: ProstCodec :: default () ; let path = http :: uri :: PathAndQuery :: from_static ("/ibc.core.channel.v1.Query/UnreceivedAcks") ; self . inner . unary (request . into_request () , path , codec) . await } # [doc = " NextSequenceReceive returns the next receive sequence for a given channel."] pub async fn next_sequence_receive (& mut self , request : impl tonic :: IntoRequest < super :: QueryNextSequenceReceiveRequest > ,) -> Result < tonic :: Response < super :: QueryNextSequenceReceiveResponse > , tonic :: Status > { self . inner . ready () . await . map_err (| e | { tonic :: Status :: new (tonic :: Code :: Unknown , format ! ("Service was not ready: {}" , e . into ())) }) ? ; let codec = tonic :: codec :: ProstCodec :: default () ; let path = http :: uri :: PathAndQuery :: from_static ("/ibc.core.channel.v1.Query/NextSequenceReceive") ; self . inner . unary (request . into_request () , path , codec) . await } } impl < T : Clone > Clone for QueryClient < T > { fn clone (& self) -> Self { Self { inner : self . inner . clone () , } } } impl < T > std :: fmt :: Debug for QueryClient < T > { fn fmt (& self , f : & mut std :: fmt :: Formatter < '_ >) -> std :: fmt :: Result { write ! (f , "QueryClient {{ ... }}") } } }
-=======
 #[doc = r" Generated client implementations."]
 pub mod query_client {
     #![allow(unused_variables, dead_code, missing_docs)]
@@ -1410,5 +1213,4 @@
             write!(f, "MsgClient {{ ... }}")
         }
     }
-}
->>>>>>> ff84aa7a
+}